--- conflicted
+++ resolved
@@ -438,31 +438,25 @@
 		return NoRowsAffected, errors.New(ctx, errors.InvalidParameter, op, fmt.Sprintf("no fields matched using fieldMaskPaths %s", fieldMaskPaths))
 	}
 
-<<<<<<< HEAD
+	// // This is not a boundary scope, but rather a gorm Scope:
+	// // https://godoc.org/github.com/jinzhu/gorm#DB.NewScope
+	// scope := rw.underlying.NewScope(i)
+	// if scope.PrimaryKeyZero() {
+	// 	return NoRowsAffected, errors.New(ctx, errors.InvalidParameter, op, "primary key is not set")
+	// }
+
 	mDb := rw.underlying.Model(i)
 	err = mDb.Statement.Parse(i)
 	if err != nil || mDb.Statement.Schema == nil {
-		return NoRowsAffected, errors.New(errors.Unknown, op, "internal error: unable to parse stmt", errors.WithWrap(err))
+		return NoRowsAffected, errors.New(ctx, errors.Unknown, op, "internal error: unable to parse stmt", errors.WithWrap(err))
 	}
 	reflectValue := reflect.Indirect(reflect.ValueOf(i))
 	for _, pf := range mDb.Statement.Schema.PrimaryFields {
 		if _, isZero := pf.ValueOf(reflectValue); isZero {
-			return NoRowsAffected, errors.New(errors.InvalidParameter, op, fmt.Sprintf("primary key %s is not set", pf.Name))
+			return NoRowsAffected, errors.New(ctx, errors.InvalidParameter, op, fmt.Sprintf("primary key %s is not set", pf.Name))
 		}
 		if contains(fieldMaskPaths, pf.Name) {
-			return NoRowsAffected, errors.New(errors.InvalidFieldMask, op, fmt.Sprintf("not allowed on primary key field %s", pf.Name))
-=======
-	// This is not a boundary scope, but rather a gorm Scope:
-	// https://godoc.org/github.com/jinzhu/gorm#DB.NewScope
-	scope := rw.underlying.NewScope(i)
-	if scope.PrimaryKeyZero() {
-		return NoRowsAffected, errors.New(ctx, errors.InvalidParameter, op, "primary key is not set")
-	}
-
-	for _, f := range scope.PrimaryFields() {
-		if contains(fieldMaskPaths, f.Name) {
-			return NoRowsAffected, errors.New(ctx, errors.InvalidFieldMask, op, fmt.Sprintf("not allowed on primary key field %s", f.Name))
->>>>>>> 61722659
+			return NoRowsAffected, errors.New(ctx, errors.InvalidFieldMask, op, fmt.Sprintf("not allowed on primary key field %s", pf.Name))
 		}
 	}
 
@@ -497,19 +491,14 @@
 			if *opts.WithVersion == 0 {
 				return NoRowsAffected, errors.New(ctx, errors.InvalidParameter, op, "with version option is zero")
 			}
-<<<<<<< HEAD
 			mDb := rw.underlying.Model(i)
 			err = mDb.Statement.Parse(i)
 			if err != nil && mDb.Statement.Schema == nil {
-				return NoRowsAffected, errors.New(errors.Unknown, op, "internal error: unable to parse stmt", errors.WithWrap(err))
+				return NoRowsAffected, errors.New(ctx, errors.Unknown, op, "internal error: unable to parse stmt", errors.WithWrap(err))
 			}
 			if !contains(mDb.Statement.Schema.DBNames, "version") {
 				// if _, ok := stmt.Schema.FieldsByName["version"]; !ok {
-				return NoRowsAffected, errors.New(errors.InvalidParameter, op, fmt.Sprintf("%s does not have a version field", mDb.Statement.Schema.Table))
-=======
-			if _, ok := scope.FieldByName("version"); !ok {
-				return NoRowsAffected, errors.New(ctx, errors.InvalidParameter, op, fmt.Sprintf("%s does not have a version field", scope.TableName()))
->>>>>>> 61722659
+				return NoRowsAffected, errors.New(ctx, errors.InvalidParameter, op, fmt.Sprintf("%s does not have a version field", mDb.Statement.Schema.Table))
 			}
 			where, args = append(where, "version = ?"), append(args, opts.WithVersion)
 		}
@@ -580,25 +569,24 @@
 	if withOplog && opts.newOplogMsg != nil {
 		return NoRowsAffected, errors.New(ctx, errors.InvalidParameter, op, "both WithOplog and NewOplogMsg options have been specified")
 	}
-<<<<<<< HEAD
+	// // This is not a boundary scope, but rather a gorm Scope:
+	// // https://godoc.org/github.com/jinzhu/gorm#DB.NewScope
+	// scope := rw.underlying.NewScope(i)
+	// if opts.withWhereClause == "" {
+	// 	if scope.PrimaryKeyZero() {
+	// 		return NoRowsAffected, errors.New(ctx, errors.InvalidParameter, op, "primary key is not set")
+	// 	}
+	// }
 
 	mDb := rw.underlying.Model(i)
 	err := mDb.Statement.Parse(i)
 	if err == nil && mDb.Statement.Schema == nil {
-		return NoRowsAffected, errors.New(errors.Unknown, op, "internal error: unable to parse stmt", errors.WithWrap(err))
+		return NoRowsAffected, errors.New(ctx, errors.Unknown, op, "internal error: unable to parse stmt", errors.WithWrap(err))
 	}
 	reflectValue := reflect.Indirect(reflect.ValueOf(i))
 	for _, pf := range mDb.Statement.Schema.PrimaryFields {
 		if _, isZero := pf.ValueOf(reflectValue); isZero {
-			return NoRowsAffected, errors.New(errors.InvalidParameter, op, fmt.Sprintf("primary key %s is not set", pf.Name))
-=======
-	// This is not a boundary scope, but rather a gorm Scope:
-	// https://godoc.org/github.com/jinzhu/gorm#DB.NewScope
-	scope := rw.underlying.NewScope(i)
-	if opts.withWhereClause == "" {
-		if scope.PrimaryKeyZero() {
-			return NoRowsAffected, errors.New(ctx, errors.InvalidParameter, op, "primary key is not set")
->>>>>>> 61722659
+			return NoRowsAffected, errors.New(ctx, errors.InvalidParameter, op, fmt.Sprintf("primary key %s is not set", pf.Name))
 		}
 	}
 
@@ -1058,18 +1046,12 @@
 }
 
 // SearchWhere will search for all the resources it can find using a where
-<<<<<<< HEAD
-// clause with parameters.  Supports the WithLimit option.  If
-// WithLimit < 0, then unlimited results are returned.  If WithLimit == 0, then
-// default limits are used for results.  Supports the WithOrder option.
-=======
 // clause with parameters. An error will be returned if args are provided without a
 // where clause.
 //
 // Supports the WithLimit option.  If WithLimit < 0, then unlimited results are returned.
 // If WithLimit == 0, then default limits are used for results.
 // Supports the WithOrder option.
->>>>>>> 61722659
 func (rw *Db) SearchWhere(ctx context.Context, resources interface{}, where string, args []interface{}, opt ...Option) error {
 	const op = "db.SearchWhere"
 	opts := GetOpts(opt...)
