package db

import (
	"context"
	"database/sql"
	"errors"
	"fmt"
	"reflect"
	"strings"
	"time"

	wrapping "github.com/hashicorp/go-kms-wrapping"
	"github.com/hashicorp/watchtower/internal/db/common"
	"github.com/hashicorp/watchtower/internal/oplog"
	"github.com/hashicorp/watchtower/internal/oplog/store"
	"github.com/jinzhu/gorm"
	"google.golang.org/protobuf/proto"
)

const (
	NoRowsAffected = 0

	// DefaultLimit is the default for results for watchtower
	DefaultLimit = 10000
)

// Reader interface defines lookups/searching for resources
type Reader interface {
	// LookupByName will lookup resource by its friendly name which must be unique
	LookupByName(ctx context.Context, resource ResourceNamer, opt ...Option) error

	// LookupById will lookup a resource by its primary key id, which must be
	// unique. The resourceWithIder must implement either ResourcePublicIder or
	// ResourcePrivateIder interface.
	LookupById(ctx context.Context, resourceWithIder interface{}, opt ...Option) error

	// LookupByPublicId will lookup resource by its public_id which must be unique.
	LookupByPublicId(ctx context.Context, resource ResourcePublicIder, opt ...Option) error

	// LookupWhere will lookup and return the first resource using a where clause with parameters
	LookupWhere(ctx context.Context, resource interface{}, where string, args ...interface{}) error

	// SearchWhere will search for all the resources it can find using a where
	// clause with parameters. Supports the WithLimit option.  If
	// WithLimit < 0, then unlimited results are returned.  If WithLimit == 0, then
	// default limits are used for results.
	SearchWhere(ctx context.Context, resources interface{}, where string, args []interface{}, opt ...Option) error

	// ScanRows will scan sql rows into the interface provided
	ScanRows(rows *sql.Rows, result interface{}) error

	// DB returns the sql.DB
	DB() (*sql.DB, error)
}

// Writer interface defines create, update and retryable transaction handlers
type Writer interface {
	// DoTx will wrap the TxHandler in a retryable transaction
	DoTx(ctx context.Context, retries uint, backOff Backoff, Handler TxHandler) (RetryInfo, error)

	// Update an object in the db, fieldMask is required and provides
	// field_mask.proto paths for fields that should be updated. The i interface
	// parameter is the type the caller wants to update in the db and its
	// fields are set to the update values. setToNullPaths is optional and
	// provides field_mask.proto paths for the fields that should be set to
	// null.  fieldMaskPaths and setToNullPaths must not intersect. The caller
	// is responsible for the transaction life cycle of the writer and if an
	// error is returned the caller must decide what to do with the transaction,
	// which almost always should be to rollback.  Update returns the number of
	// rows updated or an error. Supported options: WithOplog.
	Update(ctx context.Context, i interface{}, fieldMaskPaths []string, setToNullPaths []string, opt ...Option) (int, error)

	// Create an object in the db with options: WithOplog
	// the caller is responsible for the transaction life cycle of the writer
	// and if an error is returned the caller must decide what to do with
	// the transaction, which almost always should be to rollback.
	Create(ctx context.Context, i interface{}, opt ...Option) error

	// CreateItems will create multiple items of the same type.
	// Supported options: WithOplog and WithOplogMsgs.  WithOplog and
	// WithOplogMsgs may not be used together. WithLookup is not a
	// supported option. The caller is responsible for the transaction life
	// cycle of the writer and if an error is returned the caller must decide
	// what to do with the transaction, which almost always should be to
	// rollback.
	CreateItems(ctx context.Context, createItems []interface{}, opt ...Option) error

	// Delete an object in the db with options: WithOplog
	// the caller is responsible for the transaction life cycle of the writer
	// and if an error is returned the caller must decide what to do with
	// the transaction, which almost always should be to rollback. Delete
	// returns the number of rows deleted or an error.
	Delete(ctx context.Context, i interface{}, opt ...Option) (int, error)

	// DeleteItems will delete multiple items of the same type.
	// Supported options: WithOplog and WithOplogMsgs.  WithOplog and
	// WithOplogMsgs may not be used together. The caller is responsible for the
	// transaction life cycle of the writer and if an error is returned the
	// caller must decide what to do with the transaction, which almost always
	// should be to rollback. Delete returns the number of rows deleted or an error.
	DeleteItems(ctx context.Context, deleteItems []interface{}, opt ...Option) (int, error)

	// DB returns the sql.DB
	DB() (*sql.DB, error)

	// GetTicket returns an oplog ticket for the aggregate root of "i" which can
	// be used to WriteOplogEntryWith for that aggregate root.
	GetTicket(i interface{}) (*store.Ticket, error)

	// WriteOplogEntryWith will write an oplog entry with the msgs provided for
	// the ticket's aggregateName. No options are currently supported.
	WriteOplogEntryWith(
		ctx context.Context,
		wrapper wrapping.Wrapper,
		ticket *store.Ticket,
		metadata oplog.Metadata,
		msgs []*oplog.Message,
		opt ...Option,
	) error
}

const (
	StdRetryCnt = 20
)

// RetryInfo provides information on the retries of a transaction
type RetryInfo struct {
	Retries int
	Backoff time.Duration
}

// TxHandler defines a handler for a func that writes a transaction for use with DoTx
type TxHandler func(Reader, Writer) error

// ResourcePublicIder defines an interface that LookupByPublicId() can use to
// get the resource's public id.
type ResourcePublicIder interface {
	GetPublicId() string
}

// ResourcePrivateIder defines an interface that LookupById() can use to get the
// resource's private id.
type ResourcePrivateIder interface {
	GetPrivateId() string
}

// ResourceNamer defines an interface that LookupByName() can use to get the resource's friendly name
type ResourceNamer interface {
	GetName() string
}

type OpType int

const (
	UnknownOp OpType = 0
	CreateOp  OpType = 1
	UpdateOp  OpType = 2
	DeleteOp  OpType = 3
)

// VetForWriter provides an interface that Create and Update can use to vet the
// resource before before writing it to the db.  For optType == UpdateOp,
// options WithFieldMaskPath and WithNullPaths are supported.  For optType ==
// CreateOp, no options are supported
type VetForWriter interface {
	VetForWrite(ctx context.Context, r Reader, opType OpType, opt ...Option) error
}

// Db uses a gorm DB connection for read/write
type Db struct {
	underlying *gorm.DB
}

// ensure that Db implements the interfaces of: Reader and Writer
var _ Reader = (*Db)(nil)
var _ Writer = (*Db)(nil)

func New(underlying *gorm.DB) *Db {
	return &Db{underlying: underlying}
}

// DB returns the sql.DB
func (rw *Db) DB() (*sql.DB, error) {
	if rw.underlying == nil {
		return nil, fmt.Errorf("missing underlying db: %w", ErrNilParameter)
	}
	return rw.underlying.DB(), nil
}

// Scan rows will scan the rows into the interface
func (rw *Db) ScanRows(rows *sql.Rows, result interface{}) error {
	if rw.underlying == nil {
		return fmt.Errorf("scan rows: missing underlying db %w", ErrNilParameter)
	}
	if isNil(result) {
		return fmt.Errorf("scan rows: result is missing %w", ErrNilParameter)
	}
	return rw.underlying.ScanRows(rows, result)
}

func (rw *Db) lookupAfterWrite(ctx context.Context, i interface{}, opt ...Option) error {
	opts := GetOpts(opt...)
	withLookup := opts.withLookup

	if !withLookup {
		return nil
	}
	if err := rw.LookupById(ctx, i, opt...); err != nil {
		return fmt.Errorf("lookup after write: %w", err)
	}
<<<<<<< HEAD
	var where string
	var primaryFields []interface{}
	scope := rw.underlying.NewScope(i)
	for _, f := range scope.PrimaryFields() {
		if where != "" {
			where = fmt.Sprintf("%s and ", where)
		}
		where = fmt.Sprintf("%s %s = ?", where, f.DBName)
		primaryFields = append(primaryFields, f.Field.Interface())
	}
	if err := rw.LookupWhere(ctx, i, where, primaryFields); err != nil {
		return fmt.Errorf("lookup after write: failed %w", err)
	}
=======
>>>>>>> 0c18e35b
	return nil
}

// Create an object in the db with options: WithOplog, NewOplogMsg and
// WithLookup.  WithOplog will write an oplog entry for the create.
// NewOplogMsg will return in-memory oplog message.  WithOplog and NewOplogMsg
// cannot be used together.  WithLookup with to force a lookup after create.
func (rw *Db) Create(ctx context.Context, i interface{}, opt ...Option) error {
	if rw.underlying == nil {
		return fmt.Errorf("create: missing underlying db: %w", ErrNilParameter)
	}
	if isNil(i) {
		return fmt.Errorf("create: interface is missing: %w", ErrNilParameter)
	}
	opts := GetOpts(opt...)
	withOplog := opts.withOplog
	if withOplog && opts.newOplogMsg != nil {
		return fmt.Errorf("create: both WithOplog and NewOplogMsg options have been specified: %w", ErrInvalidParameter)
	}
	if withOplog {
		// let's validate oplog options before we start writing to the database
		_, err := validateOplogArgs(i, opts)
		if err != nil {
			return fmt.Errorf("create: oplog validation failed: %w", err)
		}
	}
	// these fields should be nil, since they are not writeable and we want the
	// db to manage them
	setFieldsToNil(i, []string{"CreateTime", "UpdateTime"})

	if !opts.withSkipVetForWrite {
		if vetter, ok := i.(VetForWriter); ok {
			if err := vetter.VetForWrite(ctx, rw, CreateOp); err != nil {
				return fmt.Errorf("create: vet for write failed: %w", err)
			}
		}
	}
	var ticket *store.Ticket
	if withOplog {
		var err error
		ticket, err = rw.GetTicket(i)
		if err != nil {
			return fmt.Errorf("create: unable to get ticket: %w", err)
		}
	}
	if err := rw.underlying.Create(i).Error; err != nil {
		return fmt.Errorf("create: failed: %w", err)
	}
	if withOplog {
		if err := rw.addOplog(ctx, CreateOp, opts, ticket, i); err != nil {
			return err
		}
	}
	if opts.newOplogMsg != nil {
		msg, err := rw.newOplogMessage(ctx, CreateOp, i)
		if err != nil {
			return fmt.Errorf("create: returning oplog failed: %w", err)
		}
		*opts.newOplogMsg = *msg
	}
	if err := rw.lookupAfterWrite(ctx, i, opt...); err != nil {
		return fmt.Errorf("create: %w", err)
	}
	return nil
}

// CreateItems will create multiple items of the same type. Supported options:
// WithOplog and WithOplogMsgs.  WithOplog and WithOplogMsgs may not be used
// together.  WithLookup is not a supported option.
func (rw *Db) CreateItems(ctx context.Context, createItems []interface{}, opt ...Option) error {
	if rw.underlying == nil {
		return fmt.Errorf("create items: missing underlying db: %w", ErrNilParameter)
	}
	if len(createItems) == 0 {
		return fmt.Errorf("create items: no interfaces to create: %w", ErrInvalidParameter)
	}
	opts := GetOpts(opt...)
	if opts.withLookup {
		return fmt.Errorf("create items: with lookup not a supported option: %w", ErrInvalidParameter)
	}
	if opts.newOplogMsg != nil {
		return fmt.Errorf("create items: new oplog msg (singular) is not a supported option: %w", ErrInvalidParameter)
	}
	if opts.withOplog && opts.newOplogMsgs != nil {
		return fmt.Errorf("create items: both WithOplog and NewOplogMsgs options have been specified: %w", ErrInvalidParameter)
	}
	// verify that createItems are all the same type.
	var foundType reflect.Type
	for i, v := range createItems {
		if i == 0 {
			foundType = reflect.TypeOf(v)
		}
		currentType := reflect.TypeOf(v)
		if foundType != currentType {
			return fmt.Errorf("create items: create items contains disparate types. item %d is not a %s: %w", i, foundType.Name(), ErrInvalidParameter)
		}
	}
	var ticket *store.Ticket
	if opts.withOplog {
		_, err := validateOplogArgs(createItems[0], opts)
		if err != nil {
			return fmt.Errorf("create items: oplog validation failed: %w", err)
		}
		ticket, err = rw.GetTicket(createItems[0])
		if err != nil {
			return fmt.Errorf("create items: unable to get ticket: %w", err)
		}
	}
	for _, item := range createItems {
		if err := rw.Create(ctx, item); err != nil {
			return fmt.Errorf("create items: %w", err)
		}

	}
	if opts.withOplog {
		if err := rw.addOplogForItems(ctx, CreateOp, opts, ticket, createItems); err != nil {
			return fmt.Errorf("create items: unable to add oplog: %w", err)
		}
	}
	if opts.newOplogMsgs != nil {
		msgs, err := rw.oplogMsgsForItems(ctx, CreateOp, opts, createItems)
		if err != nil {
			return fmt.Errorf("create items: returning oplog msgs failed %w", err)
		}
		*opts.newOplogMsgs = append(*opts.newOplogMsgs, msgs...)
	}
	return nil
}

// Update an object in the db, fieldMask is required and provides
// field_mask.proto paths for fields that should be updated. The i interface
// parameter is the type the caller wants to update in the db and its
// fields are set to the update values. setToNullPaths is optional and
// provides field_mask.proto paths for the fields that should be set to
// null.  fieldMaskPaths and setToNullPaths must not intersect. The caller
// is responsible for the transaction life cycle of the writer and if an
// error is returned the caller must decide what to do with the transaction,
// which almost always should be to rollback.  Update returns the number of
// rows updated.
//
// Supported options: WithOplog, NewOplogMsg and WithVersion.
// WithOplog will write an oplog entry for the update. NewOplogMsg
// will return in-memory oplog message.  WithOplog and NewOplogMsg cannot be
// used together.   If WithVersion is used, then the update will include the
// version number in the update where clause, which basically makes the update
// use optimistic locking and the update will only succeed if the existing rows
// version matches the WithVersion option.  Zero is not a valid value for the
// WithVersion option and will return an error.
func (rw *Db) Update(ctx context.Context, i interface{}, fieldMaskPaths []string, setToNullPaths []string, opt ...Option) (int, error) {
	if rw.underlying == nil {
		return NoRowsAffected, fmt.Errorf("update: missing underlying db %w", ErrNilParameter)
	}
	if isNil(i) {
		return NoRowsAffected, fmt.Errorf("update: interface is missing %w", ErrNilParameter)
	}
	if len(fieldMaskPaths) == 0 && len(setToNullPaths) == 0 {
		return NoRowsAffected, errors.New("update: both fieldMaskPaths and setToNullPaths are missing")
	}
	opts := GetOpts(opt...)
	withOplog := opts.withOplog
	if withOplog && opts.newOplogMsg != nil {
		return NoRowsAffected, fmt.Errorf("update: both WithOplog and NewOplogMsg options have been specified: %w", ErrInvalidParameter)
	}

	// we need to filter out some non-updatable fields (like: CreateTime, etc)
	fieldMaskPaths = filterPaths(fieldMaskPaths)
	setToNullPaths = filterPaths(setToNullPaths)
	if len(fieldMaskPaths) == 0 && len(setToNullPaths) == 0 {
		return NoRowsAffected, fmt.Errorf("update: after filtering non-updated fields, there are no fields left in fieldMaskPaths or setToNullPaths")
	}

	updateFields, err := common.UpdateFields(i, fieldMaskPaths, setToNullPaths)
	if err != nil {
		return NoRowsAffected, fmt.Errorf("update: getting update fields failed: %w", err)
	}
	if len(updateFields) == 0 {
		return NoRowsAffected, fmt.Errorf("update: no fields matched using fieldMaskPaths %s", fieldMaskPaths)
	}

	// This is not a watchtower scope, but rather a gorm Scope:
	// https://godoc.org/github.com/jinzhu/gorm#DB.NewScope
	scope := rw.underlying.NewScope(i)
	if scope.PrimaryKeyZero() {
		return NoRowsAffected, fmt.Errorf("update: primary key is not set")
	}

	for _, f := range scope.PrimaryFields() {
		if contains(fieldMaskPaths, f.Name) {
			return NoRowsAffected, fmt.Errorf("update: not allowed on primary key field %s: %w", f.Name, ErrInvalidFieldMask)
		}
	}

	if withOplog {
		// let's validate oplog options before we start writing to the database
		_, err := validateOplogArgs(i, opts)
		if err != nil {
			return NoRowsAffected, fmt.Errorf("update: oplog validation failed: %w", err)
		}
	}
	if !opts.withSkipVetForWrite {
		if vetter, ok := i.(VetForWriter); ok {
			if err := vetter.VetForWrite(ctx, rw, UpdateOp, WithFieldMaskPaths(fieldMaskPaths), WithNullPaths(setToNullPaths)); err != nil {
				return NoRowsAffected, fmt.Errorf("update: vet for write failed: %w", err)
			}
		}
	}
	var ticket *store.Ticket
	if withOplog {
		var err error
		ticket, err = rw.GetTicket(i)
		if err != nil {
			return NoRowsAffected, fmt.Errorf("update: unable to get ticket: %w", err)
		}
	}
	var underlying *gorm.DB
	switch {
	case opts.WithVersion != nil:
		if *opts.WithVersion == 0 {
			return NoRowsAffected, fmt.Errorf("update: with version option is zero: %w", ErrInvalidParameter)
		}
		if _, ok := scope.FieldByName("version"); !ok {
			return NoRowsAffected, fmt.Errorf("update: %s does not have a version field", scope.TableName())
		}
		underlying = rw.underlying.Model(i).Where("version = ?", opts.WithVersion).Updates(updateFields)
	default:
		underlying = rw.underlying.Model(i).Updates(updateFields)
	}
	if underlying.Error != nil {
		if err == gorm.ErrRecordNotFound {
			return NoRowsAffected, fmt.Errorf("update: failed: %w", ErrRecordNotFound)
		}
		return NoRowsAffected, fmt.Errorf("update: failed: %w", underlying.Error)
	}
	rowsUpdated := int(underlying.RowsAffected)
	if rowsUpdated > 0 && (withOplog || opts.newOplogMsg != nil) {
		// we don't want to change the inbound slices in opts, so we'll make our
		// own copy to pass to addOplog()
		oplogFieldMasks := make([]string, len(fieldMaskPaths))
		copy(oplogFieldMasks, fieldMaskPaths)
		oplogNullPaths := make([]string, len(setToNullPaths))
		copy(oplogNullPaths, setToNullPaths)
		oplogOpts := Options{
			oplogOpts:          opts.oplogOpts,
			withOplog:          opts.withOplog,
			WithFieldMaskPaths: oplogFieldMasks,
			WithNullPaths:      oplogNullPaths,
		}
		if withOplog {
			if err := rw.addOplog(ctx, UpdateOp, oplogOpts, ticket, i); err != nil {
				return rowsUpdated, fmt.Errorf("update: add oplog failed %w", err)
			}
		}
		if opts.newOplogMsg != nil {
			msg, err := rw.newOplogMessage(ctx, UpdateOp, i, WithFieldMaskPaths(oplogFieldMasks), WithNullPaths(oplogNullPaths))
			if err != nil {
				return rowsUpdated, fmt.Errorf("update: returning oplog failed %w", err)
			}
			*opts.newOplogMsg = *msg
		}
	}
	// we need to force a lookupAfterWrite so the resource returned is correctly initialized
	// from the db
	opt = append(opt, WithLookup(true))
	if err := rw.lookupAfterWrite(ctx, i, opt...); err != nil {
		return NoRowsAffected, fmt.Errorf("update: %w", err)
	}
	return rowsUpdated, nil
}

// Delete an object in the db with options: WithOplog and NewOplogMsg. WithOplog
// will write an oplog entry for the delete. NewOplogMsg will return in-memory
// oplog message.  WithOplog and NewOplogMsg cannot be used together. Delete
// returns the number of rows deleted and any errors.
func (rw *Db) Delete(ctx context.Context, i interface{}, opt ...Option) (int, error) {
	if rw.underlying == nil {
		return NoRowsAffected, fmt.Errorf("delete: missing underlying db %w", ErrNilParameter)
	}
	if isNil(i) {
		return NoRowsAffected, fmt.Errorf("delete: interface is missing %w", ErrNilParameter)
	}
	opts := GetOpts(opt...)
	withOplog := opts.withOplog
	if withOplog && opts.newOplogMsg != nil {
		return NoRowsAffected, fmt.Errorf("delete: both WithOplog and NewOplogMsg options have been specified: %w", ErrInvalidParameter)
	}
	// This is not a watchtower scope, but rather a gorm Scope:
	// https://godoc.org/github.com/jinzhu/gorm#DB.NewScope
	scope := rw.underlying.NewScope(i)
	if scope.PrimaryKeyZero() {
		return NoRowsAffected, fmt.Errorf("delete: primary key is not set")
	}
	if withOplog {
		_, err := validateOplogArgs(i, opts)
		if err != nil {
			return NoRowsAffected, fmt.Errorf("delete: oplog validation failed %w", err)
		}
	}
	var ticket *store.Ticket
	if withOplog {
		var err error
		ticket, err = rw.GetTicket(i)
		if err != nil {
			return NoRowsAffected, fmt.Errorf("delete: unable to get ticket: %w", err)
		}
	}
	underlying := rw.underlying.Delete(i)
	if underlying.Error != nil {
		return NoRowsAffected, fmt.Errorf("delete: failed %w", underlying.Error)
	}
	rowsDeleted := int(underlying.RowsAffected)
	if rowsDeleted > 0 && (withOplog || opts.newOplogMsg != nil) {
		if withOplog {
			if err := rw.addOplog(ctx, DeleteOp, opts, ticket, i); err != nil {
				return rowsDeleted, fmt.Errorf("delete: add oplog failed %w", err)
			}
		}
		if opts.newOplogMsg != nil {
			msg, err := rw.newOplogMessage(ctx, DeleteOp, i)
			if err != nil {
				return rowsDeleted, fmt.Errorf("delete: returning oplog failed %w", err)
			}
			*opts.newOplogMsg = *msg
		}
	}
	return rowsDeleted, nil
}

// DeleteItems will delete multiple items of the same type. Supported options:
// WithOplog and WithOplogMsgs.  WithOplog and WithOplogMsgs may not be used
// together.
func (rw *Db) DeleteItems(ctx context.Context, deleteItems []interface{}, opt ...Option) (int, error) {
	if rw.underlying == nil {
		return NoRowsAffected, fmt.Errorf("delete items: missing underlying db: %w", ErrNilParameter)
	}
	if len(deleteItems) == 0 {
		return NoRowsAffected, fmt.Errorf("delete items: no interfaces to delete: %w", ErrInvalidParameter)
	}
	opts := GetOpts(opt...)
	if opts.newOplogMsg != nil {
		return NoRowsAffected, fmt.Errorf("delete items: new oplog msg (singular) is not a supported option: %w", ErrInvalidParameter)
	}
	if opts.withOplog && opts.newOplogMsgs != nil {
		return NoRowsAffected, fmt.Errorf("delete items: both WithOplog and NewOplogMsgs options have been specified: %w", ErrInvalidParameter)
	}
	// verify that createItems are all the same type.
	var foundType reflect.Type
	for i, v := range deleteItems {
		if i == 0 {
			foundType = reflect.TypeOf(v)
		}
		currentType := reflect.TypeOf(v)
		if foundType != currentType {
			return NoRowsAffected, fmt.Errorf("delete items: items contain disparate types.  item %d is not a %s: %w", i, foundType.Name(), ErrInvalidParameter)
		}
	}

	var ticket *store.Ticket
	if opts.withOplog {
		_, err := validateOplogArgs(deleteItems[0], opts)
		if err != nil {
			return NoRowsAffected, fmt.Errorf("delete items: oplog validation failed: %w", err)
		}
		ticket, err = rw.GetTicket(deleteItems[0])
		if err != nil {
			return NoRowsAffected, fmt.Errorf("delete items: unable to get ticket: %w", err)
		}
	}
	rowsDeleted := 0
	for _, item := range deleteItems {
		// calling delete directly on the underlying db, since the writer.Delete
		// doesn't provide capabilities needed here (which is different from the
		// relationship between Create and CreateItems).
		underlying := rw.underlying.Delete(item)
		if underlying.Error != nil {
			return rowsDeleted, fmt.Errorf("delete: failed: %w", underlying.Error)
		}
		rowsDeleted += int(underlying.RowsAffected)
	}
	if rowsDeleted > 0 && (opts.withOplog || opts.newOplogMsgs != nil) {
		if opts.withOplog {
			if err := rw.addOplogForItems(ctx, DeleteOp, opts, ticket, deleteItems); err != nil {
				return rowsDeleted, fmt.Errorf("delete items: unable to add oplog: %w", err)
			}
		}
		if opts.newOplogMsgs != nil {
			msgs, err := rw.oplogMsgsForItems(ctx, DeleteOp, opts, deleteItems)
			if err != nil {
				return rowsDeleted, fmt.Errorf("delete items: returning oplog msgs failed %w", err)
			}
			*opts.newOplogMsgs = append(*opts.newOplogMsgs, msgs...)
		}
	}
	return rowsDeleted, nil
}

func validateOplogArgs(i interface{}, opts Options) (oplog.ReplayableMessage, error) {
	oplogArgs := opts.oplogOpts
	if oplogArgs.wrapper == nil {
		return nil, fmt.Errorf("error no wrapper WithOplog: %w", ErrNilParameter)
	}
	if len(oplogArgs.metadata) == 0 {
		return nil, fmt.Errorf("error no metadata for WithOplog: %w", ErrInvalidParameter)
	}
	replayable, ok := i.(oplog.ReplayableMessage)
	if !ok {
		return nil, errors.New("error not a replayable message for WithOplog")
	}
	return replayable, nil
}

func (rw *Db) getTicketFor(aggregateName string) (*store.Ticket, error) {
	if rw.underlying == nil {
		return nil, fmt.Errorf("get ticket for %s: underlying db missing: %w", aggregateName, ErrNilParameter)
	}
	ticketer, err := oplog.NewGormTicketer(rw.underlying, oplog.WithAggregateNames(true))
	if err != nil {
		return nil, fmt.Errorf("get ticket for %s: unable to get Ticketer %w", aggregateName, err)
	}
	ticket, err := ticketer.GetTicket(aggregateName)
	if err != nil {
		return nil, fmt.Errorf("get ticket for %s: unable to get ticket %w", aggregateName, err)
	}
	return ticket, nil
}

// GetTicket returns an oplog ticket for the aggregate root of "i" which can
// be used to WriteOplogEntryWith for that aggregate root.
func (rw *Db) GetTicket(i interface{}) (*store.Ticket, error) {
	if rw.underlying == nil {
		return nil, fmt.Errorf("get ticket: underlying db missing: %w", ErrNilParameter)
	}
	if isNil(i) {
		return nil, fmt.Errorf("get ticket: interface is missing %w", ErrNilParameter)
	}
	replayable, ok := i.(oplog.ReplayableMessage)
	if !ok {
		return nil, fmt.Errorf("get ticket: not a replayable message %w", ErrInvalidParameter)
	}
	return rw.getTicketFor(replayable.TableName())
}

func (rw *Db) oplogMsgsForItems(ctx context.Context, opType OpType, opts Options, items []interface{}) ([]*oplog.Message, error) {
	if len(items) == 0 {
		return nil, fmt.Errorf("oplog msgs for items: items is empty: %w", ErrInvalidParameter)
	}
	oplogMsgs := []*oplog.Message{}
	var foundType reflect.Type
	for i, item := range items {
		if i == 0 {
			foundType = reflect.TypeOf(item)
		}
		currentType := reflect.TypeOf(item)
		if foundType != currentType {
			return nil, fmt.Errorf("oplog msgs for items: items contains disparate types.  item (%d) %s is not a %s: %w", i, currentType, foundType, ErrInvalidParameter)
		}
		msg, err := rw.newOplogMessage(ctx, opType, item, WithFieldMaskPaths(opts.WithFieldMaskPaths), WithNullPaths(opts.WithNullPaths))
		if err != nil {
			return nil, fmt.Errorf("oplog msgs for items: %w", err)
		}
		oplogMsgs = append(oplogMsgs, msg)
	}
	return oplogMsgs, nil
}

// addOplogForItems will add a multi-message oplog entry with one msg for each
// item. Items must all be of the same type.  Only CreateOp and DeleteOp are
// currently supported operations.
func (rw *Db) addOplogForItems(ctx context.Context, opType OpType, opts Options, ticket *store.Ticket, items []interface{}) error {
	oplogArgs := opts.oplogOpts
	if ticket == nil {
		return fmt.Errorf("oplog for items: ticket is missing: %w", ErrNilParameter)
	}
	if items == nil {
		return fmt.Errorf("oplog for items: items are missing: %w", ErrNilParameter)
	}
	if len(items) == 0 {
		return fmt.Errorf("oplog for items: items is empty: %w", ErrInvalidParameter)
	}
	if oplogArgs.metadata == nil {
		return fmt.Errorf("oplog for items: metadata is missing: %w", ErrNilParameter)
	}
	if oplogArgs.wrapper == nil {
		return fmt.Errorf("oplog for items: wrapper is missing: %w", ErrNilParameter)
	}

	oplogMsgs, err := rw.oplogMsgsForItems(ctx, opType, opts, items)
	if err != nil {
		return fmt.Errorf("oplog for items: %w", err)
	}

	replayable, err := validateOplogArgs(items[0], opts)
	if err != nil {
		return fmt.Errorf("oplog for items: oplog validation failed %w", err)
	}
	ticketer, err := oplog.NewGormTicketer(rw.underlying, oplog.WithAggregateNames(true))
	if err != nil {
		return fmt.Errorf("oplog for items: unable to get Ticketer %w", err)
	}
	entry, err := oplog.NewEntry(
		replayable.TableName(),
		oplogArgs.metadata,
		oplogArgs.wrapper,
		ticketer,
	)
	if err != nil {
		return fmt.Errorf("oplog for items: unable to create oplog entry %w", err)
	}
	if err := entry.WriteEntryWith(
		ctx,
		&oplog.GormWriter{Tx: rw.underlying},
		ticket,
		oplogMsgs...,
	); err != nil {
		return fmt.Errorf("oplog for items: unable to write oplog entry %w", err)
	}
	return nil
}

func (rw *Db) addOplog(ctx context.Context, opType OpType, opts Options, ticket *store.Ticket, i interface{}) error {
	oplogArgs := opts.oplogOpts
	replayable, err := validateOplogArgs(i, opts)
	if err != nil {
		return err
	}
	if ticket == nil {
		return fmt.Errorf("add oplog: missing ticket %w", ErrNilParameter)
	}
	ticketer, err := oplog.NewGormTicketer(rw.underlying, oplog.WithAggregateNames(true))
	if err != nil {
		return fmt.Errorf("add oplog: unable to get Ticketer %w", err)
	}
	entry, err := oplog.NewEntry(
		replayable.TableName(),
		oplogArgs.metadata,
		oplogArgs.wrapper,
		ticketer,
	)
	if err != nil {
		return err
	}
	msg, err := rw.newOplogMessage(ctx, opType, i, WithFieldMaskPaths(opts.WithFieldMaskPaths), WithNullPaths(opts.WithNullPaths))
	if err != nil {
		return fmt.Errorf("add oplog: %w", err)
	}
	err = entry.WriteEntryWith(
		ctx,
		&oplog.GormWriter{Tx: rw.underlying},
		ticket,
		msg,
	)
	if err != nil {
		return fmt.Errorf("add oplog: unable to write oplog entry: %w", err)
	}
	return nil
}

// WriteOplogEntryWith will write an oplog entry with the msgs provided for
// the ticket's aggregateName. No options are currently supported.
func (rw *Db) WriteOplogEntryWith(ctx context.Context, wrapper wrapping.Wrapper, ticket *store.Ticket, metadata oplog.Metadata, msgs []*oplog.Message, opt ...Option) error {
	if wrapper == nil {
		return fmt.Errorf("write oplog: wrapper is unset %w", ErrNilParameter)
	}
	if ticket == nil {
		return fmt.Errorf("write oplog: ticket is unset %w", ErrNilParameter)
	}
	if len(msgs) == 0 {
		return fmt.Errorf("write oplog: msgs are empty %w", ErrInvalidParameter)
	}
	if rw.underlying == nil {
		return fmt.Errorf("write oplog: underlying is unset %w", ErrNilParameter)
	}
	if metadata == nil {
		return fmt.Errorf("write oplog: metadata is unset %w", ErrNilParameter)
	}
	if len(metadata) == 0 {
		return fmt.Errorf("write oplog: metadata is empty %w", ErrInvalidParameter)
	}

	ticketer, err := oplog.NewGormTicketer(rw.underlying, oplog.WithAggregateNames(true))
	if err != nil {
		return fmt.Errorf("write oplog: unable to get Ticketer %w", err)
	}

	entry, err := oplog.NewEntry(
		ticket.Name,
		metadata,
		wrapper,
		ticketer,
	)
	if err != nil {
		return fmt.Errorf("write oplog: unable to create oplog entry: %w", err)
	}
	err = entry.WriteEntryWith(
		ctx,
		&oplog.GormWriter{Tx: rw.underlying},
		ticket,
		msgs...,
	)
	if err != nil {
		return fmt.Errorf("write oplog: unable to write oplog entry: %w", err)
	}
	return nil
}

func (rw *Db) newOplogMessage(ctx context.Context, opType OpType, i interface{}, opt ...Option) (*oplog.Message, error) {
	opts := GetOpts(opt...)
	replayable, ok := i.(oplog.ReplayableMessage)
	if !ok {
		return nil, errors.New("error not a replayable interface")
	}
	msg := oplog.Message{
		Message:  i.(proto.Message),
		TypeName: replayable.TableName(),
	}
	switch opType {
	case CreateOp:
		msg.OpType = oplog.OpType_OP_TYPE_CREATE
	case UpdateOp:
		msg.OpType = oplog.OpType_OP_TYPE_UPDATE
		msg.FieldMaskPaths = opts.WithFieldMaskPaths
		msg.SetToNullPaths = opts.WithNullPaths
	case DeleteOp:
		msg.OpType = oplog.OpType_OP_TYPE_DELETE
	default:
		return nil, fmt.Errorf("operation type %v is not supported", opType)
	}
	return &msg, nil
}

// DoTx will wrap the Handler func passed within a transaction with retries
// you should ensure that any objects written to the db in your TxHandler are retryable, which
// means that the object may be sent to the db several times (retried), so things like the primary key must
// be reset before retry
func (w *Db) DoTx(ctx context.Context, retries uint, backOff Backoff, Handler TxHandler) (RetryInfo, error) {
	if w.underlying == nil {
		return RetryInfo{}, errors.New("do underlying db is nil")
	}
	info := RetryInfo{}
	for attempts := uint(1); ; attempts++ {
		if attempts > retries+1 {
			return info, fmt.Errorf("Too many retries: %d of %d", attempts-1, retries+1)
		}

		// step one of this, start a transaction...
		newTx := w.underlying.BeginTx(ctx, nil)

		rw := &Db{newTx}
		if err := Handler(rw, rw); err != nil {
			if err := newTx.Rollback().Error; err != nil {
				return info, err
			}
			if errors.Is(err, oplog.ErrTicketAlreadyRedeemed) {
				d := backOff.Duration(attempts)
				info.Retries++
				info.Backoff = info.Backoff + d
				time.Sleep(d)
				continue
			}
			return info, err
		}

		if err := newTx.Commit().Error; err != nil {
			if err := newTx.Rollback().Error; err != nil {
				return info, err
			}
			return info, err
		}
		return info, nil // it all worked!!!
	}
}

// LookupByName will lookup resource my its friendly name which must be unique
func (rw *Db) LookupByName(ctx context.Context, resource ResourceNamer, opt ...Option) error {
	if rw.underlying == nil {
		return errors.New("error underlying db nil for lookup by name")
	}
	if reflect.ValueOf(resource).Kind() != reflect.Ptr {
		return errors.New("error interface parameter must to be a pointer for lookup by name")
	}
	if resource.GetName() == "" {
		return errors.New("error name empty string for lookup by name")
	}
	if err := rw.underlying.Where("name = ?", resource.GetName()).First(resource).Error; err != nil {
		if err == gorm.ErrRecordNotFound {
			return ErrRecordNotFound
		}
		return err
	}
	return nil
}

// LookupByPublicId will lookup resource by its public_id or private_id, which
// must be unique. Options are ignored.
func (rw *Db) LookupById(ctx context.Context, resourceWithIder interface{}, opt ...Option) error {
	if rw.underlying == nil {
		return fmt.Errorf("lookup by id: underlying db nil %w", ErrNilParameter)
	}
	if reflect.ValueOf(resourceWithIder).Kind() != reflect.Ptr {
		return fmt.Errorf("lookup by id: interface parameter must to be a pointer %w", ErrInvalidParameter)
	}
	primaryKey, where, err := primaryKeyWhere(resourceWithIder)
	if err != nil {
		return fmt.Errorf("lookup by id: %w", err)
	}
	if err := rw.underlying.Where(where, primaryKey).First(resourceWithIder).Error; err != nil {
		if err == gorm.ErrRecordNotFound {
			return ErrRecordNotFound
		}
		return err
	}
	return nil
}

func primaryKeyWhere(resourceWithIder interface{}) (pkey string, w string, e error) {
	var primaryKey, where string
	switch resourceType := resourceWithIder.(type) {
	case ResourcePublicIder:
		primaryKey = resourceType.GetPublicId()
		where = "public_id = ?"
	case ResourcePrivateIder:
		primaryKey = resourceType.GetPrivateId()
		where = "private_id = ?"
	default:
		return "", "", fmt.Errorf("unsupported interface type %w", ErrInvalidParameter)
	}
	if primaryKey == "" {
		return "", "", fmt.Errorf("primary key unset %w", ErrInvalidParameter)
	}
	return primaryKey, where, nil
}

// LookupByPublicId will lookup resource by its public_id, which must be unique.
// Options are ignored.
func (rw *Db) LookupByPublicId(ctx context.Context, resource ResourcePublicIder, opt ...Option) error {
	return rw.LookupById(ctx, resource, opt...)
}

// LookupWhere will lookup the first resource using a where clause with parameters (it only returns the first one)
func (rw *Db) LookupWhere(ctx context.Context, resource interface{}, where string, args ...interface{}) error {
	if rw.underlying == nil {
		return errors.New("error underlying db nil for lookup by")
	}
	if reflect.ValueOf(resource).Kind() != reflect.Ptr {
		return errors.New("error interface parameter must to be a pointer for lookup by")
	}
	if err := rw.underlying.Where(where, args...).First(resource).Error; err != nil {
		if err == gorm.ErrRecordNotFound {
			return ErrRecordNotFound
		}
		return err
	}
	return nil
}

// SearchWhere will search for all the resources it can find using a where
// clause with parameters.  Supports the WithLimit option.  If
// WithLimit < 0, then unlimited results are returned.  If WithLimit == 0, then
// default limits are used for results.
func (rw *Db) SearchWhere(ctx context.Context, resources interface{}, where string, args []interface{}, opt ...Option) error {
	opts := GetOpts(opt...)
	if rw.underlying == nil {
		return errors.New("error underlying db nil for search by")
	}
	if reflect.ValueOf(resources).Kind() != reflect.Ptr {
		return errors.New("error interface parameter must to be a pointer for search by")
	}
	var err error
	switch {
	case opts.WithLimit < 0: // any negative number signals unlimited results
		err = rw.underlying.Where(where, args...).Find(resources).Error
	case opts.WithLimit == 0: // zero signals the default value and default limits
		err = rw.underlying.Limit(DefaultLimit).Where(where, args...).Find(resources).Error
	default:
		err = rw.underlying.Limit(opts.WithLimit).Where(where, args...).Find(resources).Error
	}
	if err != nil {
		// searching with a slice parameter does not return a gorm.ErrRecordNotFound
		return err
	}
	return nil
}

// filterPaths will filter out non-updatable fields
func filterPaths(paths []string) []string {
	if len(paths) == 0 {
		return nil
	}
	filtered := []string{}
	for _, p := range paths {
		switch {
		case strings.EqualFold(p, "CreateTime"):
			continue
		case strings.EqualFold(p, "UpdateTime"):
			continue
		case strings.EqualFold(p, "PublicId"):
			continue
		default:
			filtered = append(filtered, p)
		}
	}
	return filtered
}

func setFieldsToNil(i interface{}, fieldNames []string) {
	if err := Clear(i, fieldNames, 2); err != nil {
		// do nothing
	}
}

func isNil(i interface{}) bool {
	if i == nil {
		return true
	}
	switch reflect.TypeOf(i).Kind() {
	case reflect.Ptr, reflect.Map, reflect.Array, reflect.Chan, reflect.Slice:
		return reflect.ValueOf(i).IsNil()
	}
	return false
}

func contains(ss []string, t string) bool {
	for _, s := range ss {
		if strings.EqualFold(s, t) {
			return true
		}
	}
	return false
}

// Clear sets fields in the value pointed to by i to their zero value.
// Clear descends i to depth clearing fields at each level. i must be a
// pointer to a struct. Cycles in i are not detected.
//
// A depth of 2 will change i and i's children. A depth of 1 will change i
// but no children of i. A depth of 0 will return with no changes to i.
func Clear(i interface{}, fields []string, depth int) error {
	if len(fields) == 0 || depth == 0 {
		return nil
	}
	fm := make(map[string]bool)
	for _, f := range fields {
		fm[f] = true
	}

	v := reflect.ValueOf(i)

	switch v.Kind() {
	default:
		return ErrInvalidParameter
	case reflect.Ptr:
		if v.IsNil() || v.Elem().Kind() != reflect.Struct {
			return ErrInvalidParameter
		}
		clear(v, fm, depth)
	}
	return nil
}

func clear(v reflect.Value, fields map[string]bool, depth int) {
	if depth == 0 {
		return
	}
	depth--

	switch v.Kind() {
	case reflect.Ptr:
		clear(v.Elem(), fields, depth+1)
	case reflect.Struct:
		typeOfT := v.Type()
		for i := 0; i < v.NumField(); i++ {
			f := v.Field(i)
			if ok := fields[typeOfT.Field(i).Name]; ok {
				if f.IsValid() && f.CanSet() {
					f.Set(reflect.Zero(f.Type()))
				}
				continue
			}
			clear(f, fields, depth)
		}
	}
}<|MERGE_RESOLUTION|>--- conflicted
+++ resolved
@@ -208,22 +208,6 @@
 	if err := rw.LookupById(ctx, i, opt...); err != nil {
 		return fmt.Errorf("lookup after write: %w", err)
 	}
-<<<<<<< HEAD
-	var where string
-	var primaryFields []interface{}
-	scope := rw.underlying.NewScope(i)
-	for _, f := range scope.PrimaryFields() {
-		if where != "" {
-			where = fmt.Sprintf("%s and ", where)
-		}
-		where = fmt.Sprintf("%s %s = ?", where, f.DBName)
-		primaryFields = append(primaryFields, f.Field.Interface())
-	}
-	if err := rw.LookupWhere(ctx, i, where, primaryFields); err != nil {
-		return fmt.Errorf("lookup after write: failed %w", err)
-	}
-=======
->>>>>>> 0c18e35b
 	return nil
 }
 
