package iam

import (
	"context"
	"errors"
	"fmt"
	"strings"

	"github.com/hashicorp/watchtower/internal/db"
)

// Resource declares the shared behavior of IAM Resources
type Resource interface {
	// GetPublicId is the resource ID used to access the resource via an API
	GetPublicId() string

	// GetName is the optional friendly name used to
	// access the resource via an API
	GetName() string

	// GetDescription is the optional description of the resource
	GetDescription() string

	// GetScope is the Scope that owns the Resource
	GetScope(ctx context.Context, r db.Reader) (*Scope, error)

	// Type of Resource (Target, Policy, User, Group, etc)
	ResourceType() ResourceType

	// Actions that can be assigned permissions for
	// the Resource in Policies. Action String() is key for
	// the map of Actions returned.
	Actions() map[string]Action
}

// ResourceType defines the types of resources in the system
type ResourceType int

const (
	ResourceTypeUnknown           ResourceType = 0
	ResourceTypeScope             ResourceType = 1
	ResourceTypeUser              ResourceType = 2
	ResourceTypeGroup             ResourceType = 3
	ResourceTypeRole              ResourceType = 4
	ResourceTypeOrganization      ResourceType = 5
	ResourceTypeGroupMember       ResourceType = 6
	ResourceTypeGroupUserMember   ResourceType = 7
	ResourceTypeAssignedRole      ResourceType = 8
	ResourceTypeAssignedUserRole  ResourceType = 9
	ResourceTypeAssignedGroupRole ResourceType = 10
	ResourceTypeRoleGrant         ResourceType = 11
	ResourceTypeAuthMethod        ResourceType = 12
	ResourceTypeProject           ResourceType = 13
)

func (r ResourceType) String() string {
	return [...]string{
		"unknown",
		"scope",
		"user",
		"group",
		"role",
		"organization",
		"group member",
		"group user member",
		"assigned role",
		"assigned user role",
		"assigned group role",
		"role grant",
		"auth method",
		"project",
	}[r]
}

type Clonable interface {
	Clone() interface{}
}

// ResourceWithScope defines an interface for Resources that have a scope
type ResourceWithScope interface {
	GetPublicId() string
	GetScopeId() string
	validScopeTypes() []ScopeType
}

// LookupScope looks up the resource's  scope
func LookupScope(ctx context.Context, reader db.Reader, resource ResourceWithScope) (*Scope, error) {
	if reader == nil {
		return nil, errors.New("error reader is nil for LookupScope")
	}
	if resource == nil {
		return nil, errors.New("error resource is nil for LookupScope")
	}
	if resource.GetPublicId() == "" {
		return nil, errors.New("error resource has an unset public id")
	}
	if resource.GetScopeId() == "" {
		// try to retrieve it from db with it's scope id
		if err := reader.LookupByPublicId(ctx, resource); err != nil {
			return nil, fmt.Errorf("unable to get resource by public id: %w", err)
		}
		// if it's still not set after getting it from the db...
		if resource.GetScopeId() == "" {
			return nil, errors.New("error scope is unset for LookupScope")
		}
	}
	var p Scope
	if err := reader.LookupWhere(ctx, &p, "public_id = ?", resource.GetScopeId()); err != nil {
		return nil, err
	}
	return &p, nil
}

// validateScopeForWrite will validate that the scope is okay for db write operations
func validateScopeForWrite(ctx context.Context, r db.Reader, resource ResourceWithScope, opType db.OpType, opt ...db.Option) error {
	opts := db.GetOpts(opt...)

	if opType == db.CreateOp {
		if resource.GetScopeId() == "" {
			return errors.New("error scope id not set for user write")
		}
		ps, err := LookupScope(ctx, r, resource)
		if err != nil {
			if errors.Is(err, db.ErrRecordNotFound) {
				return errors.New("scope is not found")
			}
			return err
		}
		validScopeType := false
		for _, t := range resource.validScopeTypes() {
			if ps.Type == t.String() {
				validScopeType = true
			}
		}
		if !validScopeType {
			return fmt.Errorf("%s not a valid scope type for this resource", ps.Type)
		}

	}
	if opType == db.UpdateOp && resource.GetScopeId() != "" {
<<<<<<< HEAD
		switch len(opts.WithFieldMaskPaths) {
		case 0:
			return errors.New("not allowed to change a resource's scope")
		default:
			for _, mask := range opts.WithFieldMaskPaths {
				if strings.EqualFold(mask, "ScopeId") {
					return errors.New("not allowed to change a resource's scope")
				}
			}
=======
		if contains(opts.WithFieldMaskPaths, "ScopeId") || contains(opts.WithNullPaths, "ScopeId") {
			return errors.New("not allowed to change a resource's scope")
>>>>>>> d374ac6d
		}
	}
	return nil
}<|MERGE_RESOLUTION|>--- conflicted
+++ resolved
@@ -4,7 +4,6 @@
 	"context"
 	"errors"
 	"fmt"
-	"strings"
 
 	"github.com/hashicorp/watchtower/internal/db"
 )
@@ -138,20 +137,8 @@
 
 	}
 	if opType == db.UpdateOp && resource.GetScopeId() != "" {
-<<<<<<< HEAD
-		switch len(opts.WithFieldMaskPaths) {
-		case 0:
-			return errors.New("not allowed to change a resource's scope")
-		default:
-			for _, mask := range opts.WithFieldMaskPaths {
-				if strings.EqualFold(mask, "ScopeId") {
-					return errors.New("not allowed to change a resource's scope")
-				}
-			}
-=======
 		if contains(opts.WithFieldMaskPaths, "ScopeId") || contains(opts.WithNullPaths, "ScopeId") {
 			return errors.New("not allowed to change a resource's scope")
->>>>>>> d374ac6d
 		}
 	}
 	return nil
