--- conflicted
+++ resolved
@@ -90,21 +90,20 @@
 			if err := conn.Close(); err != nil {
 				event.WriteError(ctx, op, err, event.WithInfoMsg("error closing worker connection"))
 			}
-			return nil, fmt.Errorf("error reading nonce from connection: %w", err)
+			return nil, newTempError(fmt.Errorf("error reading nonce from connection: %w", err))
 		}
-<<<<<<< HEAD
 		if read != len(nonce) {
 			if err := conn.Close(); err != nil {
 				event.WriteError(ctx, op, err, event.WithInfoMsg("error closing worker connection"))
 			}
-			return nil, fmt.Errorf("error reading nonce from worker, expected %d bytes, got %d", 20, read)
+			return nil, newTempError(fmt.Errorf("error reading nonce from worker, expected %d bytes, got %d", 20, read))
 		}
 		workerInfoRaw, found := m.c.workerAuthCache.Load(string(nonce))
 		if !found {
 			if err := conn.Close(); err != nil {
 				event.WriteError(ctx, op, err, event.WithInfoMsg("error closing worker connection"))
 			}
-			return nil, errors.New("did not find valid nonce for incoming worker")
+			return nil, newTempError(errors.New("did not find valid nonce for incoming worker"))
 		}
 		workerInfo := workerInfoRaw.(*workerAuthEntry)
 		workerInfo.conn = tlsConn
@@ -112,23 +111,7 @@
 		return tlsConn, nil
 
 	default:
-		return nil, nodeauth.NewTempError(errors.New("unable to authenticate incoming connection"))
-=======
-		return nil, newTempError(fmt.Errorf("error reading nonce from connection: %w", err))
-	}
-	if read != len(nonce) {
-		if err := conn.Close(); err != nil {
-			event.WriteError(ctx, op, err, event.WithInfoMsg("error closing worker connection"))
-		}
-		return nil, newTempError(fmt.Errorf("error reading nonce from worker, expected %d bytes, got %d", 20, read))
-	}
-	workerInfoRaw, found := m.c.workerAuthCache.Load(string(nonce))
-	if !found {
-		if err := conn.Close(); err != nil {
-			event.WriteError(ctx, op, err, event.WithInfoMsg("error closing worker connection"))
-		}
-		return nil, newTempError(errors.New("did not find valid nonce for incoming worker"))
->>>>>>> 99a16daf
+		return nil, newTempError(errors.New("unable to authenticate incoming connection"))
 	}
 }
 
