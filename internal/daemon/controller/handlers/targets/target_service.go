package targets

import (
	"context"
	stderrors "errors"
	"fmt"
	"math/rand"
	"net"
	"net/url"
	"strconv"
	"strings"

	"github.com/hashicorp/boundary/globals"
	"github.com/hashicorp/boundary/internal/credential"
	credstatic "github.com/hashicorp/boundary/internal/credential/static"
	"github.com/hashicorp/boundary/internal/credential/vault"
	"github.com/hashicorp/boundary/internal/daemon/controller/auth"
	"github.com/hashicorp/boundary/internal/daemon/controller/common"
	"github.com/hashicorp/boundary/internal/daemon/controller/common/scopeids"
	"github.com/hashicorp/boundary/internal/daemon/controller/handlers"
	"github.com/hashicorp/boundary/internal/db/timestamp"
	"github.com/hashicorp/boundary/internal/errors"
	pbs "github.com/hashicorp/boundary/internal/gen/controller/api/services"
	"github.com/hashicorp/boundary/internal/host"
	"github.com/hashicorp/boundary/internal/host/plugin"
	"github.com/hashicorp/boundary/internal/host/static"
	"github.com/hashicorp/boundary/internal/kms"
	"github.com/hashicorp/boundary/internal/perms"
	"github.com/hashicorp/boundary/internal/requests"
	"github.com/hashicorp/boundary/internal/servers"
	"github.com/hashicorp/boundary/internal/session"
	"github.com/hashicorp/boundary/internal/target"
	"github.com/hashicorp/boundary/internal/types/action"
	"github.com/hashicorp/boundary/internal/types/resource"
	"github.com/hashicorp/boundary/internal/types/scope"
	"github.com/hashicorp/boundary/internal/types/subtypes"
	pb "github.com/hashicorp/boundary/sdk/pbs/controller/api/resources/targets"
	"github.com/hashicorp/go-bexpr"
	"github.com/hashicorp/go-secure-stdlib/strutil"
	"github.com/mitchellh/pointerstructure"
	"github.com/mr-tron/base58"
	"google.golang.org/grpc/codes"
	"google.golang.org/protobuf/proto"
	"google.golang.org/protobuf/types/known/timestamppb"
	"google.golang.org/protobuf/types/known/wrapperspb"
)

const (
	credentialDomain  = "credential"
	hostDomain        = "host"
	missingPortErrStr = "missing port in address"
)

var (
	// IdActions contains the set of actions that can be performed on
	// individual resources
	IdActions = action.ActionSet{
		action.NoOp,
		action.Read,
		action.Update,
		action.Delete,
		action.AddHostSets,
		action.SetHostSets,
		action.RemoveHostSets,
		action.AddHostSources,
		action.SetHostSources,
		action.RemoveHostSources,
		action.AddCredentialSources,
		action.SetCredentialSources,
		action.RemoveCredentialSources,
		action.AuthorizeSession,
	}

	// CollectionActions contains the set of actions that can be performed on
	// this collection
	CollectionActions = action.ActionSet{
		action.Create,
		action.List,
	}
)

// Service handles request as described by the pbs.TargetServiceServer interface.
type Service struct {
	pbs.UnimplementedTargetServiceServer

	repoFn           common.TargetRepoFactory
	iamRepoFn        common.IamRepoFactory
	serversRepoFn    common.ServersRepoFactory
	sessionRepoFn    common.SessionRepoFactory
	pluginHostRepoFn common.PluginHostRepoFactory
	staticHostRepoFn common.StaticRepoFactory
	vaultCredRepoFn  common.VaultCredentialRepoFactory
	staticCredRepoFn common.StaticCredentialRepoFactory
	kmsCache         *kms.Kms
}

// NewService returns a target service which handles target related requests to boundary.
func NewService(
	ctx context.Context,
	kmsCache *kms.Kms,
	repoFn common.TargetRepoFactory,
	iamRepoFn common.IamRepoFactory,
	serversRepoFn common.ServersRepoFactory,
	sessionRepoFn common.SessionRepoFactory,
	pluginHostRepoFn common.PluginHostRepoFactory,
	staticHostRepoFn common.StaticRepoFactory,
	vaultCredRepoFn common.VaultCredentialRepoFactory,
	staticCredRepoFn common.StaticCredentialRepoFactory,
) (Service, error) {
	const op = "targets.NewService"
	if repoFn == nil {
		return Service{}, errors.New(ctx, errors.InvalidParameter, op, "missing target repository")
	}
	if iamRepoFn == nil {
		return Service{}, errors.New(ctx, errors.InvalidParameter, op, "missing iam repository")
	}
	if serversRepoFn == nil {
		return Service{}, errors.New(ctx, errors.InvalidParameter, op, "missing servers repository")
	}
	if sessionRepoFn == nil {
		return Service{}, errors.New(ctx, errors.InvalidParameter, op, "missing session repository")
	}
	if pluginHostRepoFn == nil {
		return Service{}, errors.New(ctx, errors.InvalidParameter, op, "missing plugin host repository")
	}
	if staticHostRepoFn == nil {
		return Service{}, errors.New(ctx, errors.InvalidParameter, op, "missing static host repository")
	}
	if vaultCredRepoFn == nil {
		return Service{}, errors.New(ctx, errors.InvalidParameter, op, "missing vault credential repository")
	}
	if staticCredRepoFn == nil {
		return Service{}, errors.New(ctx, errors.InvalidParameter, op, "missing static credential repository")
	}
	return Service{
		repoFn:           repoFn,
		iamRepoFn:        iamRepoFn,
		serversRepoFn:    serversRepoFn,
		sessionRepoFn:    sessionRepoFn,
		pluginHostRepoFn: pluginHostRepoFn,
		staticHostRepoFn: staticHostRepoFn,
		vaultCredRepoFn:  vaultCredRepoFn,
		staticCredRepoFn: staticCredRepoFn,
		kmsCache:         kmsCache,
	}, nil
}

var _ pbs.TargetServiceServer = Service{}

// ListTargets implements the interface pbs.TargetServiceServer.
func (s Service) ListTargets(ctx context.Context, req *pbs.ListTargetsRequest) (*pbs.ListTargetsResponse, error) {
	const op = "targets.(Service).ListSessions"

	if err := validateListRequest(req); err != nil {
		return nil, err
	}
	authResults := s.authResult(ctx, req.GetScopeId(), action.List)
	if authResults.Error != nil {
		// If it's forbidden, and it's a recursive request, and they're
		// successfully authenticated but just not authorized, keep going as we
		// may have authorization on downstream scopes. Or, if they've not
		// authenticated, still process in case u_anon has permissions.
		if (authResults.Error == handlers.ForbiddenError() || authResults.Error == handlers.UnauthenticatedError()) &&
			req.GetRecursive() &&
			authResults.AuthenticationFinished {
		} else {
			return nil, authResults.Error
		}
	}

	repo, err := s.repoFn()
	if err != nil {
		return nil, errors.Wrap(ctx, err, op)
	}

	scopeResourceInfo, err := scopeids.GetListingResourceInformation(
		ctx,
		scopeids.GetListingResourceInformationInput{
			IamRepoFn:                    s.iamRepoFn,
			AuthResults:                  authResults,
			RootScopeId:                  req.GetScopeId(),
			Type:                         resource.Target,
			Recursive:                    req.GetRecursive(),
			AuthzProtectedEntityProvider: repo,
			ActionSet:                    IdActions,
		},
	)
	if err != nil {
		return nil, err
	}

	// If no scopes match, return an empty response
	if len(scopeResourceInfo.ScopeIds) == 0 ||
		len(scopeResourceInfo.ResourceIds) == 0 {
		return &pbs.ListTargetsResponse{}, nil
	}

	tl, err := s.listFromRepo(ctx, scopeResourceInfo.ResourceIds)
	if err != nil {
		return nil, err
	}
	if len(tl) == 0 {
		return &pbs.ListTargetsResponse{}, nil
	}

	filter, err := handlers.NewFilter(req.GetFilter())
	if err != nil {
		return nil, err
	}
	finalItems := make([]*pb.Target, 0, len(tl))
	res := perms.Resource{
		Type: resource.Target,
	}
	for _, item := range tl {
		outputFields := authResults.FetchOutputFields(res, action.List).SelfOrDefaults(authResults.UserId)
		outputOpts := make([]handlers.Option, 0, 3)
		outputOpts = append(outputOpts, handlers.WithOutputFields(&outputFields))
		if outputFields.Has(globals.ScopeField) {
			outputOpts = append(outputOpts, handlers.WithScope(scopeResourceInfo.ScopeResourceMap[item.GetScopeId()].ScopeInfo))
		}
		if outputFields.Has(globals.AuthorizedActionsField) {
			outputOpts = append(outputOpts, handlers.WithAuthorizedActions(scopeResourceInfo.ScopeResourceMap[item.GetScopeId()].Resources[item.GetPublicId()].AuthorizedActions.Strings()))
		}

		item, err := toProto(ctx, item, nil, nil, outputOpts...)
		if err != nil {
			return nil, err
		}

		filterable, err := subtypes.Filterable(item)
		if err != nil {
			return nil, err
		}
		if filter.Match(filterable) {
			finalItems = append(finalItems, item)
		}
	}
	return &pbs.ListTargetsResponse{Items: finalItems}, nil
}

// GetTarget implements the interface pbs.TargetServiceServer.
func (s Service) GetTarget(ctx context.Context, req *pbs.GetTargetRequest) (*pbs.GetTargetResponse, error) {
	const op = "targets.(Service).GetTarget"

	if err := validateGetRequest(req); err != nil {
		return nil, err
	}
	authResults := s.authResult(ctx, req.GetId(), action.Read)
	if authResults.Error != nil {
		return nil, authResults.Error
	}
	t, ts, cl, err := s.getFromRepo(ctx, req.GetId())
	if err != nil {
		return nil, err
	}

	outputFields, ok := requests.OutputFields(ctx)
	if !ok {
		return nil, errors.New(ctx, errors.Internal, op, "no request context found")
	}

	outputOpts := make([]handlers.Option, 0, 3)
	outputOpts = append(outputOpts, handlers.WithOutputFields(&outputFields))
	if outputFields.Has(globals.ScopeField) {
		outputOpts = append(outputOpts, handlers.WithScope(authResults.Scope))
	}
	if outputFields.Has(globals.AuthorizedActionsField) {
		outputOpts = append(outputOpts, handlers.WithAuthorizedActions(authResults.FetchActionSetForId(ctx, t.GetPublicId(), IdActions).Strings()))
	}

	item, err := toProto(ctx, t, ts, cl, outputOpts...)
	if err != nil {
		return nil, err
	}

	return &pbs.GetTargetResponse{Item: item}, nil
}

// CreateTarget implements the interface pbs.TargetServiceServer.
func (s Service) CreateTarget(ctx context.Context, req *pbs.CreateTargetRequest) (*pbs.CreateTargetResponse, error) {
	const op = "targets.(Service).CreateTarget"

	if err := validateCreateRequest(req); err != nil {
		return nil, err
	}
	authResults := s.authResult(ctx, req.GetItem().GetScopeId(), action.Create)
	if authResults.Error != nil {
		return nil, authResults.Error
	}
	t, ts, cl, err := s.createInRepo(ctx, req.GetItem())
	if err != nil {
		return nil, err
	}

	outputFields, ok := requests.OutputFields(ctx)
	if !ok {
		return nil, errors.New(ctx, errors.Internal, op, "no request context found")
	}

	outputOpts := make([]handlers.Option, 0, 3)
	outputOpts = append(outputOpts, handlers.WithOutputFields(&outputFields))
	if outputFields.Has(globals.ScopeField) {
		outputOpts = append(outputOpts, handlers.WithScope(authResults.Scope))
	}
	if outputFields.Has(globals.AuthorizedActionsField) {
		outputOpts = append(outputOpts, handlers.WithAuthorizedActions(authResults.FetchActionSetForId(ctx, t.GetPublicId(), IdActions).Strings()))
	}

	item, err := toProto(ctx, t, ts, cl, outputOpts...)
	if err != nil {
		return nil, err
	}

	return &pbs.CreateTargetResponse{Item: item, Uri: fmt.Sprintf("targets/%s", item.GetId())}, nil
}

// UpdateTarget implements the interface pbs.TargetServiceServer.
func (s Service) UpdateTarget(ctx context.Context, req *pbs.UpdateTargetRequest) (*pbs.UpdateTargetResponse, error) {
	const op = "targets.(Service).UpdateTarget"

	if err := validateUpdateRequest(req); err != nil {
		return nil, err
	}
	authResults := s.authResult(ctx, req.GetId(), action.Update)
	if authResults.Error != nil {
		return nil, authResults.Error
	}
	t, ts, cl, err := s.updateInRepo(ctx, authResults.Scope.GetId(), req.GetId(), req.GetUpdateMask().GetPaths(), req.GetItem())
	if err != nil {
		return nil, err
	}

	outputFields, ok := requests.OutputFields(ctx)
	if !ok {
		return nil, errors.New(ctx, errors.Internal, op, "no request context found")
	}

	outputOpts := make([]handlers.Option, 0, 3)
	outputOpts = append(outputOpts, handlers.WithOutputFields(&outputFields))
	if outputFields.Has(globals.ScopeField) {
		outputOpts = append(outputOpts, handlers.WithScope(authResults.Scope))
	}
	if outputFields.Has(globals.AuthorizedActionsField) {
		outputOpts = append(outputOpts, handlers.WithAuthorizedActions(authResults.FetchActionSetForId(ctx, t.GetPublicId(), IdActions).Strings()))
	}

	item, err := toProto(ctx, t, ts, cl, outputOpts...)
	if err != nil {
		return nil, err
	}

	return &pbs.UpdateTargetResponse{Item: item}, nil
}

// DeleteTarget implements the interface pbs.TargetServiceServer.
func (s Service) DeleteTarget(ctx context.Context, req *pbs.DeleteTargetRequest) (*pbs.DeleteTargetResponse, error) {
	if err := validateDeleteRequest(req); err != nil {
		return nil, err
	}
	authResults := s.authResult(ctx, req.GetId(), action.Delete)
	if authResults.Error != nil {
		return nil, authResults.Error
	}
	_, err := s.deleteFromRepo(ctx, req.GetId())
	if err != nil {
		return nil, err
	}
	return nil, nil
}

// AddTargetHostSets implements the interface pbs.TargetServiceServer.
func (s Service) AddTargetHostSets(ctx context.Context, req *pbs.AddTargetHostSetsRequest) (*pbs.AddTargetHostSetsResponse, error) {
	const op = "targets.(Service).AddTargetHostSets"

	if err := validateAddSetsRequest(req); err != nil {
		return nil, err
	}
	authResults := s.authResult(ctx, req.GetId(), action.AddHostSets)
	if authResults.Error != nil {
		return nil, authResults.Error
	}
	t, ts, cl, err := s.addHostSourcesInRepo(ctx, req.GetId(), req.GetHostSetIds(), req.GetVersion())
	if err != nil {
		return nil, err
	}

	outputFields, ok := requests.OutputFields(ctx)
	if !ok {
		return nil, errors.New(ctx, errors.Internal, op, "no request context found")
	}

	outputOpts := make([]handlers.Option, 0, 3)
	outputOpts = append(outputOpts, handlers.WithOutputFields(&outputFields))
	if outputFields.Has(globals.ScopeField) {
		outputOpts = append(outputOpts, handlers.WithScope(authResults.Scope))
	}
	if outputFields.Has(globals.AuthorizedActionsField) {
		outputOpts = append(outputOpts, handlers.WithAuthorizedActions(authResults.FetchActionSetForId(ctx, t.GetPublicId(), IdActions).Strings()))
	}

	item, err := toProto(ctx, t, ts, cl, outputOpts...)
	if err != nil {
		return nil, err
	}

	return &pbs.AddTargetHostSetsResponse{Item: item}, nil
}

// SetTargetHostSets implements the interface pbs.TargetServiceServer.
func (s Service) SetTargetHostSets(ctx context.Context, req *pbs.SetTargetHostSetsRequest) (*pbs.SetTargetHostSetsResponse, error) {
	const op = "targets.(Service).SetTargetHostSets"

	if err := validateSetSetsRequest(req); err != nil {
		return nil, err
	}
	authResults := s.authResult(ctx, req.GetId(), action.SetHostSets)
	if authResults.Error != nil {
		return nil, authResults.Error
	}
	t, ts, cl, err := s.setHostSourcesInRepo(ctx, req.GetId(), req.GetHostSetIds(), req.GetVersion())
	if err != nil {
		return nil, err
	}

	outputFields, ok := requests.OutputFields(ctx)
	if !ok {
		return nil, errors.New(ctx, errors.Internal, op, "no request context found")
	}

	outputOpts := make([]handlers.Option, 0, 3)
	outputOpts = append(outputOpts, handlers.WithOutputFields(&outputFields))
	if outputFields.Has(globals.ScopeField) {
		outputOpts = append(outputOpts, handlers.WithScope(authResults.Scope))
	}
	if outputFields.Has(globals.AuthorizedActionsField) {
		outputOpts = append(outputOpts, handlers.WithAuthorizedActions(authResults.FetchActionSetForId(ctx, t.GetPublicId(), IdActions).Strings()))
	}

	item, err := toProto(ctx, t, ts, cl, outputOpts...)
	if err != nil {
		return nil, err
	}

	return &pbs.SetTargetHostSetsResponse{Item: item}, nil
}

// RemoveTargetHostSets implements the interface pbs.TargetServiceServer.
func (s Service) RemoveTargetHostSets(ctx context.Context, req *pbs.RemoveTargetHostSetsRequest) (*pbs.RemoveTargetHostSetsResponse, error) {
	const op = "targets.(Service).RemoveTargetHostSets"

	if err := validateRemoveSetsRequest(req); err != nil {
		return nil, err
	}
	authResults := s.authResult(ctx, req.GetId(), action.RemoveHostSets)
	if authResults.Error != nil {
		return nil, authResults.Error
	}
	t, ts, cl, err := s.removeHostSourcesInRepo(ctx, req.GetId(), req.GetHostSetIds(), req.GetVersion())
	if err != nil {
		return nil, err
	}

	outputFields, ok := requests.OutputFields(ctx)
	if !ok {
		return nil, errors.New(ctx, errors.Internal, op, "no request context found")
	}

	outputOpts := make([]handlers.Option, 0, 3)
	outputOpts = append(outputOpts, handlers.WithOutputFields(&outputFields))
	if outputFields.Has(globals.ScopeField) {
		outputOpts = append(outputOpts, handlers.WithScope(authResults.Scope))
	}
	if outputFields.Has(globals.AuthorizedActionsField) {
		outputOpts = append(outputOpts, handlers.WithAuthorizedActions(authResults.FetchActionSetForId(ctx, t.GetPublicId(), IdActions).Strings()))
	}

	item, err := toProto(ctx, t, ts, cl, outputOpts...)
	if err != nil {
		return nil, err
	}

	return &pbs.RemoveTargetHostSetsResponse{Item: item}, nil
}

// AddTargetHostSources implements the interface pbs.TargetServiceServer.
func (s Service) AddTargetHostSources(ctx context.Context, req *pbs.AddTargetHostSourcesRequest) (*pbs.AddTargetHostSourcesResponse, error) {
	const op = "targets.(Service).AddTargetHostSources"

	if err := validateAddHostSourcesRequest(req); err != nil {
		return nil, err
	}
	authResults := s.authResult(ctx, req.GetId(), action.AddHostSources)
	if authResults.Error != nil {
		return nil, authResults.Error
	}
	t, ts, cl, err := s.addHostSourcesInRepo(ctx, req.GetId(), req.GetHostSourceIds(), req.GetVersion())
	if err != nil {
		return nil, err
	}

	outputFields, ok := requests.OutputFields(ctx)
	if !ok {
		return nil, errors.New(ctx, errors.Internal, op, "no request context found")
	}

	outputOpts := make([]handlers.Option, 0, 3)
	outputOpts = append(outputOpts, handlers.WithOutputFields(&outputFields))
	if outputFields.Has(globals.ScopeField) {
		outputOpts = append(outputOpts, handlers.WithScope(authResults.Scope))
	}
	if outputFields.Has(globals.AuthorizedActionsField) {
		outputOpts = append(outputOpts, handlers.WithAuthorizedActions(authResults.FetchActionSetForId(ctx, t.GetPublicId(), IdActions).Strings()))
	}

	item, err := toProto(ctx, t, ts, cl, outputOpts...)
	if err != nil {
		return nil, err
	}

	return &pbs.AddTargetHostSourcesResponse{Item: item}, nil
}

// SetTargetHostSources implements the interface pbs.TargetServiceServer.
func (s Service) SetTargetHostSources(ctx context.Context, req *pbs.SetTargetHostSourcesRequest) (*pbs.SetTargetHostSourcesResponse, error) {
	const op = "targets.(Service).SetTargetHostSources"

	if err := validateSetHostSourcesRequest(req); err != nil {
		return nil, err
	}
	authResults := s.authResult(ctx, req.GetId(), action.SetHostSources)
	if authResults.Error != nil {
		return nil, authResults.Error
	}
	t, ts, cl, err := s.setHostSourcesInRepo(ctx, req.GetId(), req.GetHostSourceIds(), req.GetVersion())
	if err != nil {
		return nil, err
	}

	outputFields, ok := requests.OutputFields(ctx)
	if !ok {
		return nil, errors.New(ctx, errors.Internal, op, "no request context found")
	}

	outputOpts := make([]handlers.Option, 0, 3)
	outputOpts = append(outputOpts, handlers.WithOutputFields(&outputFields))
	if outputFields.Has(globals.ScopeField) {
		outputOpts = append(outputOpts, handlers.WithScope(authResults.Scope))
	}
	if outputFields.Has(globals.AuthorizedActionsField) {
		outputOpts = append(outputOpts, handlers.WithAuthorizedActions(authResults.FetchActionSetForId(ctx, t.GetPublicId(), IdActions).Strings()))
	}

	item, err := toProto(ctx, t, ts, cl, outputOpts...)
	if err != nil {
		return nil, err
	}

	return &pbs.SetTargetHostSourcesResponse{Item: item}, nil
}

// RemoveTargetHostSources implements the interface pbs.TargetServiceServer.
func (s Service) RemoveTargetHostSources(ctx context.Context, req *pbs.RemoveTargetHostSourcesRequest) (*pbs.RemoveTargetHostSourcesResponse, error) {
	const op = "targets.(Service).RemoveTargetHostSources"

	if err := validateRemoveHostSourcesRequest(req); err != nil {
		return nil, err
	}
	authResults := s.authResult(ctx, req.GetId(), action.RemoveHostSources)
	if authResults.Error != nil {
		return nil, authResults.Error
	}
	t, ts, cl, err := s.removeHostSourcesInRepo(ctx, req.GetId(), req.GetHostSourceIds(), req.GetVersion())
	if err != nil {
		return nil, err
	}

	outputFields, ok := requests.OutputFields(ctx)
	if !ok {
		return nil, errors.New(ctx, errors.Internal, op, "no request context found")
	}

	outputOpts := make([]handlers.Option, 0, 3)
	outputOpts = append(outputOpts, handlers.WithOutputFields(&outputFields))
	if outputFields.Has(globals.ScopeField) {
		outputOpts = append(outputOpts, handlers.WithScope(authResults.Scope))
	}
	if outputFields.Has(globals.AuthorizedActionsField) {
		outputOpts = append(outputOpts, handlers.WithAuthorizedActions(authResults.FetchActionSetForId(ctx, t.GetPublicId(), IdActions).Strings()))
	}

	item, err := toProto(ctx, t, ts, cl, outputOpts...)
	if err != nil {
		return nil, err
	}

	return &pbs.RemoveTargetHostSourcesResponse{Item: item}, nil
}

// AddTargetCredentialSources implements the interface pbs.TargetServiceServer.
func (s Service) AddTargetCredentialSources(ctx context.Context, req *pbs.AddTargetCredentialSourcesRequest) (*pbs.AddTargetCredentialSourcesResponse, error) {
	const op = "targets.(Service).AddTargetCredentialSources"

	if err := validateAddCredentialSourcesRequest(req); err != nil {
		return nil, err
	}
	authResults := s.authResult(ctx, req.GetId(), action.AddCredentialSources)
	if authResults.Error != nil {
		// TODO AddCredentialLibraries was deprecated but grant actions were never migrated
		// remove this check once actions have been migrated
		authResults = s.authResult(ctx, req.GetId(), action.AddCredentialLibraries)
		if authResults.Error != nil {
			return nil, authResults.Error
		}
	}
	t, ts, cl, err := s.addCredentialSourcesInRepo(ctx, req.GetId(), req.GetApplicationCredentialSourceIds(), req.GetEgressCredentialSourceIds(), req.GetVersion())
	if err != nil {
		return nil, err
	}

	outputFields, ok := requests.OutputFields(ctx)
	if !ok {
		return nil, errors.New(ctx, errors.Internal, op, "no request context found")
	}

	outputOpts := make([]handlers.Option, 0, 3)
	outputOpts = append(outputOpts, handlers.WithOutputFields(&outputFields))
	if outputFields.Has(globals.ScopeField) {
		outputOpts = append(outputOpts, handlers.WithScope(authResults.Scope))
	}
	if outputFields.Has(globals.AuthorizedActionsField) {
		outputOpts = append(outputOpts, handlers.WithAuthorizedActions(authResults.FetchActionSetForId(ctx, t.GetPublicId(), IdActions).Strings()))
	}

	item, err := toProto(ctx, t, ts, cl, outputOpts...)
	if err != nil {
		return nil, err
	}

	return &pbs.AddTargetCredentialSourcesResponse{Item: item}, nil
}

// SetTargetCredentialSources implements the interface pbs.TargetServiceServer.
func (s Service) SetTargetCredentialSources(ctx context.Context, req *pbs.SetTargetCredentialSourcesRequest) (*pbs.SetTargetCredentialSourcesResponse, error) {
	const op = "targets.(Service).SetTargetCredentialSources"

	if err := validateSetCredentialSourcesRequest(req); err != nil {
		return nil, err
	}
	authResults := s.authResult(ctx, req.GetId(), action.SetCredentialSources)
	if authResults.Error != nil {
		// TODO SetCredentialLibraries was deprecated but grant actions were never migrated
		// remove this check once actions have been migrated
		authResults = s.authResult(ctx, req.GetId(), action.SetCredentialLibraries)
		if authResults.Error != nil {
			return nil, authResults.Error
		}
	}
	t, ts, cl, err := s.setCredentialSourcesInRepo(ctx, req.GetId(), req.GetApplicationCredentialSourceIds(), req.GetEgressCredentialSourceIds(), req.GetVersion())
	if err != nil {
		return nil, err
	}

	outputFields, ok := requests.OutputFields(ctx)
	if !ok {
		return nil, errors.New(ctx, errors.Internal, op, "no request context found")
	}

	outputOpts := make([]handlers.Option, 0, 3)
	outputOpts = append(outputOpts, handlers.WithOutputFields(&outputFields))
	if outputFields.Has(globals.ScopeField) {
		outputOpts = append(outputOpts, handlers.WithScope(authResults.Scope))
	}
	if outputFields.Has(globals.AuthorizedActionsField) {
		outputOpts = append(outputOpts, handlers.WithAuthorizedActions(authResults.FetchActionSetForId(ctx, t.GetPublicId(), IdActions).Strings()))
	}

	item, err := toProto(ctx, t, ts, cl, outputOpts...)
	if err != nil {
		return nil, err
	}

	return &pbs.SetTargetCredentialSourcesResponse{Item: item}, nil
}

// RemoveTargetCredentialSources implements the interface pbs.TargetServiceServer.
func (s Service) RemoveTargetCredentialSources(ctx context.Context, req *pbs.RemoveTargetCredentialSourcesRequest) (*pbs.RemoveTargetCredentialSourcesResponse, error) {
	const op = "targets.(Service).RemoveTargetCredentialSources"

	if err := validateRemoveCredentialSourcesRequest(req); err != nil {
		return nil, err
	}
	authResults := s.authResult(ctx, req.GetId(), action.RemoveCredentialSources)
	if authResults.Error != nil {
		// TODO RemoveCredentialLibraries was deprecated but grant actions were never migrated
		// remove this check once actions have been migrated
		authResults = s.authResult(ctx, req.GetId(), action.RemoveCredentialLibraries)
		if authResults.Error != nil {
			return nil, authResults.Error
		}
	}
	t, ts, cl, err := s.removeCredentialSourcesInRepo(ctx, req.GetId(), req.GetApplicationCredentialSourceIds(), req.GetEgressCredentialSourceIds(), req.GetVersion())
	if err != nil {
		return nil, err
	}

	outputFields, ok := requests.OutputFields(ctx)
	if !ok {
		return nil, errors.New(ctx, errors.Internal, op, "no request context found")
	}

	outputOpts := make([]handlers.Option, 0, 3)
	outputOpts = append(outputOpts, handlers.WithOutputFields(&outputFields))
	if outputFields.Has(globals.ScopeField) {
		outputOpts = append(outputOpts, handlers.WithScope(authResults.Scope))
	}
	if outputFields.Has(globals.AuthorizedActionsField) {
		outputOpts = append(outputOpts, handlers.WithAuthorizedActions(authResults.FetchActionSetForId(ctx, t.GetPublicId(), IdActions).Strings()))
	}

	item, err := toProto(ctx, t, ts, cl, outputOpts...)
	if err != nil {
		return nil, err
	}

	return &pbs.RemoveTargetCredentialSourcesResponse{Item: item}, nil
}

func (s Service) AuthorizeSession(ctx context.Context, req *pbs.AuthorizeSessionRequest) (*pbs.AuthorizeSessionResponse, error) {
	const op = "targets.(Service).AuthorizeSession"
	if err := validateAuthorizeSessionRequest(req); err != nil {
		return nil, err
	}
	authResults := s.authResult(ctx, req.GetId(), action.AuthorizeSession,
		target.WithName(req.GetName()),
		target.WithScopeId(req.GetScopeId()),
		target.WithScopeName(req.GetScopeName()),
	)
	if authResults.Error != nil {
		return nil, authResults.Error
	}

	if authResults.RoundTripValue == nil {
		return nil, stderrors.New("authorize session: expected to get a target back from auth results")
	}
	t, ok := authResults.RoundTripValue.(target.Target)
	if !ok {
		return nil, stderrors.New("authorize session: round tripped auth results value is not a target")
	}
	if t == nil {
		return nil, stderrors.New("authorize session: round tripped target is nil")
	}

	// This could happen if, say, u_recovery was used or u_anon was granted. But
	// don't allow it. It's one thing if grants give access to resources within
	// Boundary, even if those could eventually be used to provide an unintended
	// user access to a remote system. It's quite another to enable anonymous
	// access directly to a remote system.
	//
	// Note that even if u_anon or u_auth are given grants we can still validate
	// a token! So this is just checking that a valid token was provided. The
	// actual reality of this works out to excluding:
	//
	// * True anonymous access (no token provided and u_anon)
	//
	// * u_recovery access (which is fine, recovery is meant for recovering
	// system state, no real reason to allow it to then connect to systems)
	if authResults.AuthTokenId == "" {
		return nil, handlers.ForbiddenError()
	}

	// Get the target information
	repo, err := s.repoFn()
	if err != nil {
		return nil, err
	}
	t, hostSources, credSources, err := repo.LookupTarget(ctx, t.GetPublicId())
	if err != nil {
		if errors.IsNotFoundError(err) {
			return nil, handlers.NotFoundErrorf("Target %q not found.", t.GetPublicId())
		}
		return nil, err
	}
	if t == nil {
		return nil, handlers.NotFoundErrorf("Target %q not found.", t.GetPublicId())
	}

	// Instantiate some repos
	sessionRepo, err := s.sessionRepoFn()
	if err != nil {
		return nil, err
	}
	serversRepo, err := s.serversRepoFn()
	if err != nil {
		return nil, err
	}

	// First ensure we can actually service a request, that is, we have workers
	// available (after any filtering). WorkerInfo only contains the address;
	// worker IDs below is used to contain their IDs in the same order. This is
	// used to fetch tags for filtering. But we avoid allocation unless we
	// actually need it.
	selectedWorkers, err := serversRepo.ListWorkers(ctx, []string{scope.Global.String()})
	if err != nil {
		return nil, err
	}

	if len(t.GetWorkerFilter()) > 0 && len(selectedWorkers) > 0 {
		eval, err := bexpr.CreateEvaluator(t.GetWorkerFilter())
		if err != nil {
			return nil, err
		}
		selectedWorkers, err = workerList(selectedWorkers).filtered(eval)
		if err != nil {
			return nil, err
		}
	}

	if len(selectedWorkers) == 0 {
		return nil, handlers.ApiErrorWithCodeAndMessage(
			codes.FailedPrecondition,
			"No workers are available to handle this session, or all have been filtered.")
	}

	requestedId := req.GetHostId()
	staticHostRepo, err := s.staticHostRepoFn()
	if err != nil {
		return nil, err
	}
	pluginHostRepo, err := s.pluginHostRepoFn()
	if err != nil {
		return nil, err
	}

	var pluginHostSetIds []string
	var endpoints []*host.Endpoint
	for _, hSource := range hostSources {
		hsId := hSource.Id()
		// FIXME: read in type from DB rather than rely on prefix
		switch subtypes.SubtypeFromId(hostDomain, hsId) {
		case static.Subtype:
			eps, err := staticHostRepo.Endpoints(ctx, hsId)
			if err != nil {
				return nil, err
			}
			endpoints = append(endpoints, eps...)
		default:
			// Batch the plugin host set ids since each round trip to the plugin
			// has the potential to be expensive.
			pluginHostSetIds = append(pluginHostSetIds, hsId)
		}
	}
	if len(pluginHostSetIds) > 0 {
		eps, err := pluginHostRepo.Endpoints(ctx, pluginHostSetIds)
		if err != nil {
			return nil, err
		}
		endpoints = append(endpoints, eps...)
	}

	var chosenEndpoint *host.Endpoint
	if requestedId != "" {
		for _, ep := range endpoints {
			if ep.HostId == requestedId {
				chosenEndpoint = ep
			}
		}
		if chosenEndpoint == nil {
			// We didn't find it
			return nil, handlers.InvalidArgumentErrorf(
				"Errors in provided fields.",
				map[string]string{
					"host_id": "The requested host id is not available.",
				})
		}
	}

	if chosenEndpoint == nil {
		if len(endpoints) == 0 {
			// No hosts were found, error
			return nil, handlers.NotFoundErrorf("No endpoint found from available target host sources.")
		}
		chosenEndpoint = endpoints[rand.Intn(len(endpoints))]
	}

	h, p, err := net.SplitHostPort(chosenEndpoint.Address)
	switch {
	case err != nil && strings.Contains(err.Error(), missingPortErrStr):
		if t.GetDefaultPort() == 0 {
			return nil, errors.New(ctx, errors.InvalidParameter, op, fmt.Sprintf("neither the selected host %q nor the target provides a port to use", chosenEndpoint.HostId))
		}
		h = chosenEndpoint.Address
		p = strconv.FormatUint(uint64(t.GetDefaultPort()), 10)
	case err != nil:
		return nil, errors.Wrap(ctx, err, op, errors.WithMsg("error when parsing the chosen endpoints host address"))
	}
	// Generate the endpoint URL
	endpointUrl := &url.URL{
		Scheme: t.GetType().String(),
		Host:   net.JoinHostPort(h, p),
	}

	var vaultReqs []credential.Request
	var staticIds []string
	var dynCreds []*session.DynamicCredential
	var staticCreds []*session.StaticCredential
	for _, cs := range credSources {
		switch cs.Type() {
		case target.LibraryCredentialSourceType:
			vaultReqs = append(vaultReqs, credential.Request{
				SourceId: cs.Id(),
				Purpose:  cs.CredentialPurpose(),
			})
			dynCreds = append(dynCreds, session.NewDynamicCredential(cs.Id(), cs.CredentialPurpose()))
		case target.StaticCredentialSourceType:
			staticIds = append(staticIds, cs.Id())
			staticCreds = append(staticCreds, session.NewStaticCredential(cs.Id(), cs.CredentialPurpose()))
		}
	}

	expTime := timestamppb.Now()
	expTime.Seconds += int64(t.GetSessionMaxSeconds())
	sessionComposition := session.ComposedOf{
		UserId:             authResults.UserId,
		HostId:             chosenEndpoint.HostId,
		TargetId:           t.GetPublicId(),
		HostSetId:          chosenEndpoint.SetId,
		AuthTokenId:        authResults.AuthTokenId,
		ScopeId:            authResults.Scope.Id,
		Endpoint:           endpointUrl.String(),
		ExpirationTime:     &timestamp.Timestamp{Timestamp: expTime},
		ConnectionLimit:    t.GetSessionConnectionLimit(),
		WorkerFilter:       t.GetWorkerFilter(),
		DynamicCredentials: dynCreds,
		StaticCredentials:  staticCreds,
	}

	sess, err := session.New(sessionComposition)
	if err != nil {
		return nil, err
	}
	wrapper, err := s.kmsCache.GetWrapper(ctx, authResults.Scope.Id, kms.KeyPurposeSessions)
	if err != nil {
		return nil, err
	}
	sess, privKey, err := sessionRepo.CreateSession(ctx, wrapper, sess, workerList(selectedWorkers).addresses())
	if err != nil {
		return nil, err
	}

	var dynamic []credential.Dynamic
	var staticCredsById map[string]credential.Static
	if len(vaultReqs) > 0 {
		credRepo, err := s.vaultCredRepoFn()
		if err != nil {
			return nil, errors.Wrap(ctx, err, op)
		}
		dynamic, err = credRepo.Issue(ctx, sess.GetPublicId(), vaultReqs)
		if err != nil {
			return nil, errors.Wrap(ctx, err, op)
		}
	}

	if len(staticIds) > 0 {
		credRepo, err := s.staticCredRepoFn()
		if err != nil {
			return nil, errors.Wrap(ctx, err, op)
		}

		// Remove duplicate requests
		staticIds = strutil.RemoveDuplicates(staticIds, false)
		creds, err := credRepo.Retrieve(ctx, t.GetScopeId(), staticIds)
		if err != nil {
			return nil, errors.Wrap(ctx, err, op)
		}

		staticCredsById = make(map[string]credential.Static)
		for _, c := range creds {
			staticCredsById[c.GetPublicId()] = c
		}
	}

	var creds []*pb.SessionCredential
	var workerCreds []session.Credential
	for _, cred := range dynamic {
		switch cred.Purpose() {
		case credential.EgressPurpose:
			c, err := dynamicToWorkerCredential(ctx, cred)
			if err != nil {
				return nil, errors.Wrap(ctx, err, op)
			}
			workerCreds = append(workerCreds, c)

		case credential.ApplicationPurpose:
			c, err := dynamicToSessionCredential(ctx, cred)
			if err != nil {
				return nil, errors.Wrap(ctx, err, op)
			}
			creds = append(creds, c)

		default:
			return nil, errors.New(ctx, errors.Unknown, op, fmt.Sprintf("unsupported credential purpose %s", cred.Purpose()))
		}
	}

	for _, sc := range staticCreds {
		switch sc.CredentialPurpose {
		case string(credential.EgressPurpose):
			c, err := staticToWorkerCredential(ctx, staticCredsById[sc.CredentialStaticId])
			if err != nil {
				return nil, errors.Wrap(ctx, err, op)
			}
			workerCreds = append(workerCreds, c)

		case string(credential.ApplicationPurpose):
			c, err := staticToSessionCredential(ctx, staticCredsById[sc.CredentialStaticId])
			if err != nil {
				return nil, errors.Wrap(ctx, err, op)
			}
			creds = append(creds, c)

		default:
			return nil, errors.New(ctx, errors.Unknown, op, fmt.Sprintf("unsupported credential purpose %s", sc.CredentialPurpose))
		}
	}

	if len(workerCreds) > 0 {
		// store credentials in repo, worker will request creds when a connection is established
		err = sessionRepo.AddSessionCredentials(ctx, sess.ScopeId, sess.PublicId, workerCreds)
		if err != nil {
			return nil, errors.Wrap(ctx, err, op)
		}
	}

	sad := &pb.SessionAuthorizationData{
		SessionId:       sess.PublicId,
		TargetId:        t.GetPublicId(),
		Scope:           authResults.Scope,
		CreatedTime:     sess.CreateTime.GetTimestamp(),
		Type:            t.GetType().String(),
		Certificate:     sess.Certificate,
		PrivateKey:      privKey,
		HostId:          chosenEndpoint.HostId,
		Endpoint:        endpointUrl.String(),
		WorkerInfo:      workerList(selectedWorkers).workerInfos(),
		ConnectionLimit: t.GetSessionConnectionLimit(),
	}
	marshaledSad, err := proto.Marshal(sad)
	if err != nil {
		return nil, err
	}
	encodedMarshaledSad := base58.FastBase58Encoding(marshaledSad)

	ret := &pb.SessionAuthorization{
		SessionId:          sess.PublicId,
		TargetId:           t.GetPublicId(),
		Scope:              authResults.Scope,
		CreatedTime:        sess.CreateTime.GetTimestamp(),
		Type:               t.GetType().String(),
		AuthorizationToken: encodedMarshaledSad,
		UserId:             authResults.UserId,
		HostId:             chosenEndpoint.HostId,
		HostSetId:          chosenEndpoint.SetId,
		Endpoint:           endpointUrl.String(),
		Credentials:        creds,
	}
	return &pbs.AuthorizeSessionResponse{Item: ret}, nil
}

func (s Service) getFromRepo(ctx context.Context, id string) (target.Target, []target.HostSource, []target.CredentialSource, error) {
	repo, err := s.repoFn()
	if err != nil {
		return nil, nil, nil, err
	}
	u, hs, cl, err := repo.LookupTarget(ctx, id)
	if err != nil {
		if errors.IsNotFoundError(err) {
			return nil, nil, nil, handlers.NotFoundErrorf("Target %q doesn't exist.", id)
		}
		return nil, nil, nil, err
	}
	if u == nil {
		return nil, nil, nil, handlers.NotFoundErrorf("Target %q doesn't exist.", id)
	}
	return u, hs, cl, nil
}

func (s Service) createInRepo(ctx context.Context, item *pb.Target) (target.Target, []target.HostSource, []target.CredentialSource, error) {
	const op = "targets.(Service).createInRepo"
	opts := []target.Option{target.WithName(item.GetName().GetValue())}
	if item.GetDescription() != nil {
		opts = append(opts, target.WithDescription(item.GetDescription().GetValue()))
	}
	if item.GetSessionMaxSeconds() != nil {
		opts = append(opts, target.WithSessionMaxSeconds(item.GetSessionMaxSeconds().GetValue()))
	}
	if item.GetSessionConnectionLimit() != nil {
		opts = append(opts, target.WithSessionConnectionLimit(item.GetSessionConnectionLimit().GetValue()))
	}
	if item.GetWorkerFilter() != nil {
		opts = append(opts, target.WithWorkerFilter(item.GetWorkerFilter().GetValue()))
	}

	attr, err := subtypeRegistry.newAttribute(target.SubtypeFromType(item.GetType()), item.GetAttrs())
	if err != nil {
		return nil, nil, nil, handlers.ApiErrorWithCodeAndMessage(codes.InvalidArgument, err.Error())
	}
	opts = append(opts, attr.Options()...)

	u, err := target.New(ctx, target.SubtypeFromType(item.GetType()), item.GetScopeId(), opts...)
	if err != nil {
		return nil, nil, nil, handlers.ApiErrorWithCodeAndMessage(codes.Internal, "Unable to build target for creation: %v.", err)
	}
	repo, err := s.repoFn()
	if err != nil {
		return nil, nil, nil, err
	}
	out, hs, cl, err := repo.CreateTarget(ctx, u)
	if err != nil {
		return nil, nil, nil, errors.Wrap(ctx, err, op, errors.WithMsg("unable to create target"))
	}
	if out == nil {
		return nil, nil, nil, handlers.ApiErrorWithCodeAndMessage(codes.Internal, "Unable to create target but no error returned from repository.")
	}
	return out, hs, cl, nil
}

func (s Service) updateInRepo(ctx context.Context, scopeId, id string, mask []string, item *pb.Target) (target.Target, []target.HostSource, []target.CredentialSource, error) {
	const op = "targets.(Service).updateInRepo"
	var opts []target.Option
	if desc := item.GetDescription(); desc != nil {
		opts = append(opts, target.WithDescription(desc.GetValue()))
	}
	if name := item.GetName(); name != nil {
		opts = append(opts, target.WithName(name.GetValue()))
	}
	if item.GetSessionMaxSeconds() != nil {
		opts = append(opts, target.WithSessionMaxSeconds(item.GetSessionMaxSeconds().GetValue()))
	}
	if item.GetSessionConnectionLimit() != nil {
		opts = append(opts, target.WithSessionConnectionLimit(item.GetSessionConnectionLimit().GetValue()))
	}
	if filter := item.GetWorkerFilter(); filter != nil {
		opts = append(opts, target.WithWorkerFilter(item.GetWorkerFilter().GetValue()))
	}
	subtype := target.SubtypeFromId(id)

	attr, err := subtypeRegistry.newAttribute(subtype, item.GetAttrs())
	if err != nil {
		return nil, nil, nil, handlers.ApiErrorWithCodeAndMessage(codes.InvalidArgument, err.Error())
	}

	opts = append(opts, attr.Options()...)

	version := item.GetVersion()

	u, err := target.New(ctx, subtype, scopeId, opts...)
	if err != nil {
		return nil, nil, nil, handlers.ApiErrorWithCodeAndMessage(codes.Internal, "Unable to build target for update: %v.", err)
	}
	if err := u.SetPublicId(ctx, id); err != nil {
		return nil, nil, nil, handlers.ApiErrorWithCodeAndMessage(codes.Internal, "Unable to set target id: %v.", err)
	}

	maskManager, err := subtypeRegistry.maskManager(subtype)
	if err != nil {
		return nil, nil, nil, errors.Wrap(ctx, err, op, errors.WithMsg("unable to update target"))
	}

	dbMask := maskManager.Translate(mask)
	if len(dbMask) == 0 {
		return nil, nil, nil, handlers.InvalidArgumentErrorf("No valid fields included in the update mask.", map[string]string{"update_mask": "No valid paths provided in the update mask."})
	}
	repo, err := s.repoFn()
	if err != nil {
		return nil, nil, nil, err
	}
	out, hs, cl, rowsUpdated, err := repo.UpdateTarget(ctx, u, version, dbMask)
	if err != nil {
		return nil, nil, nil, errors.Wrap(ctx, err, op, errors.WithMsg("unable to update target"))
	}
	if rowsUpdated == 0 {
		return nil, nil, nil, handlers.NotFoundErrorf("Target %q not found or incorrect version provided.", id)
	}
	return out, hs, cl, nil
}

func (s Service) deleteFromRepo(ctx context.Context, id string) (bool, error) {
	const op = "targets.(Service).deleteFromRepo"
	repo, err := s.repoFn()
	if err != nil {
		return false, err
	}
	rows, err := repo.DeleteTarget(ctx, id)
	if err != nil {
		if errors.IsNotFoundError(err) {
			return false, nil
		}
		return false, errors.Wrap(ctx, err, op, errors.WithMsg("unable to delete target"))
	}
	return rows > 0, nil
}

func (s Service) listFromRepo(ctx context.Context, targetIds []string) ([]target.Target, error) {
	repo, err := s.repoFn()
	if err != nil {
		return nil, err
	}
	ul, err := repo.ListTargets(ctx, target.WithTargetIds(targetIds))
	if err != nil {
		return nil, err
	}
	return ul, nil
}

func (s Service) addHostSourcesInRepo(ctx context.Context, targetId string, hostSourceIds []string, version uint32) (target.Target, []target.HostSource, []target.CredentialSource, error) {
	repo, err := s.repoFn()
	if err != nil {
		return nil, nil, nil, err
	}
	out, hs, cl, err := repo.AddTargetHostSources(ctx, targetId, version, strutil.RemoveDuplicates(hostSourceIds, false))
	if err != nil {
		// TODO: Figure out a way to surface more helpful error info beyond the Internal error.
		return nil, nil, nil, handlers.ApiErrorWithCodeAndMessage(codes.Internal, "Unable to add host sources to target: %v.", err)
	}
	if out == nil {
		return nil, nil, nil, handlers.ApiErrorWithCodeAndMessage(codes.Internal, "Unable to lookup target after adding host sources to it.")
	}
	return out, hs, cl, nil
}

func (s Service) setHostSourcesInRepo(ctx context.Context, targetId string, hostSourceIds []string, version uint32) (target.Target, []target.HostSource, []target.CredentialSource, error) {
	const op = "targets.(Service).setSourcesInRepo"
	repo, err := s.repoFn()
	if err != nil {
		return nil, nil, nil, err
	}
	_, _, _, err = repo.SetTargetHostSources(ctx, targetId, version, strutil.RemoveDuplicates(hostSourceIds, false))
	if err != nil {
		// TODO: Figure out a way to surface more helpful error info beyond the Internal error.
		return nil, nil, nil, handlers.ApiErrorWithCodeAndMessage(codes.Internal, "Unable to set host sources in target: %v.", err)
	}

	out, hs, cl, err := repo.LookupTarget(ctx, targetId)
	if err != nil {
		return nil, nil, nil, errors.Wrap(ctx, err, op, errors.WithMsg("unable to look up target after setting host sources"))
	}
	if out == nil {
		return nil, nil, nil, handlers.ApiErrorWithCodeAndMessage(codes.Internal, "Unable to lookup target after setting host sources for it.")
	}
	return out, hs, cl, nil
}

func (s Service) removeHostSourcesInRepo(ctx context.Context, targetId string, hostSourceIds []string, version uint32) (target.Target, []target.HostSource, []target.CredentialSource, error) {
	const op = "targets.(Service).removeHostSourcesInRepo"
	repo, err := s.repoFn()
	if err != nil {
		return nil, nil, nil, err
	}
	_, err = repo.DeleteTargetHostSources(ctx, targetId, version, strutil.RemoveDuplicates(hostSourceIds, false))
	if err != nil {
		// TODO: Figure out a way to surface more helpful error info beyond the Internal error.
		return nil, nil, nil, handlers.ApiErrorWithCodeAndMessage(codes.Internal, "Unable to remove host sources from target: %v.", err)
	}
	out, hs, cl, err := repo.LookupTarget(ctx, targetId)
	if err != nil {
		return nil, nil, nil, errors.Wrap(ctx, err, op, errors.WithMsg("unable to look up target after removing host sources"))
	}
	if out == nil {
		return nil, nil, nil, handlers.ApiErrorWithCodeAndMessage(codes.Internal, "Unable to lookup target after removing host sources from it.")
	}
	return out, hs, cl, nil
}

func (s Service) addCredentialSourcesInRepo(ctx context.Context, targetId string, applicationIds []string, egressIds []string, version uint32) (target.Target, []target.HostSource, []target.CredentialSource, error) {
	repo, err := s.repoFn()
	if err != nil {
		return nil, nil, nil, err
	}

	var creds target.CredentialSources
	if len(applicationIds) > 0 {
		creds.ApplicationCredentialIds = strutil.RemoveDuplicates(applicationIds, false)
	}
	if len(egressIds) > 0 {
		creds.EgressCredentialIds = strutil.RemoveDuplicates(egressIds, false)
	}

	out, hs, credSources, err := repo.AddTargetCredentialSources(ctx, targetId, version, creds)
	if err != nil {
		// TODO: Figure out a way to surface more helpful error info beyond the Internal error.
		return nil, nil, nil, handlers.ApiErrorWithCodeAndMessage(codes.Internal, "Unable to add credential sources to target: %v.", err)
	}
	if out == nil {
		return nil, nil, nil, handlers.ApiErrorWithCodeAndMessage(codes.Internal, "Unable to lookup target after adding credential sources to it.")
	}
	return out, hs, credSources, nil
}

func (s Service) setCredentialSourcesInRepo(ctx context.Context, targetId string, applicationIds []string, egressIds []string, version uint32) (target.Target, []target.HostSource, []target.CredentialSource, error) {
	const op = "targets.(Service).setCredentialSourcesInRepo"
	repo, err := s.repoFn()
	if err != nil {
		return nil, nil, nil, err
	}

	var ids target.CredentialSources
	if len(applicationIds) > 0 {
		ids.ApplicationCredentialIds = strutil.RemoveDuplicates(applicationIds, false)
	}
	if len(egressIds) > 0 {
		ids.EgressCredentialIds = strutil.RemoveDuplicates(egressIds, false)
	}

	_, _, _, err = repo.SetTargetCredentialSources(ctx, targetId, version, ids)
	if err != nil {
		// TODO: Figure out a way to surface more helpful error info beyond the Internal error.
		return nil, nil, nil, handlers.ApiErrorWithCodeAndMessage(codes.Internal, "Unable to set credential sources in target: %v.", err)
	}

	out, hs, credSources, err := repo.LookupTarget(ctx, targetId)
	if err != nil {
		return nil, nil, nil, errors.Wrap(ctx, err, op, errors.WithMsg("unable to look up target after setting credential sources"))
	}
	if out == nil {
		return nil, nil, nil, handlers.ApiErrorWithCodeAndMessage(codes.Internal, "Unable to lookup target after setting credential sources for it.")
	}
	return out, hs, credSources, nil
}

func (s Service) removeCredentialSourcesInRepo(ctx context.Context, targetId string, applicationIds []string, egressIds []string, version uint32) (target.Target, []target.HostSource, []target.CredentialSource, error) {
	const op = "targets.(Service).removeCredentialSourcesInRepo"
	repo, err := s.repoFn()
	if err != nil {
		return nil, nil, nil, err
	}

	var ids target.CredentialSources
	if len(applicationIds) > 0 {
		ids.ApplicationCredentialIds = strutil.RemoveDuplicates(applicationIds, false)
	}
	if len(egressIds) > 0 {
		ids.EgressCredentialIds = strutil.RemoveDuplicates(egressIds, false)
	}
	_, err = repo.DeleteTargetCredentialSources(ctx, targetId, version, ids)
	if err != nil {
		// TODO: Figure out a way to surface more helpful error info beyond the Internal error.
		return nil, nil, nil, handlers.ApiErrorWithCodeAndMessage(codes.Internal, "Unable to remove credential sources from target: %v.", err)
	}
	out, hs, credSources, err := repo.LookupTarget(ctx, targetId)
	if err != nil {
		return nil, nil, nil, errors.Wrap(ctx, err, op, errors.WithMsg("unable to look up target after removing credential sources"))
	}
	if out == nil {
		return nil, nil, nil, handlers.ApiErrorWithCodeAndMessage(codes.Internal, "Unable to lookup target after removing credential sources from it.")
	}
	return out, hs, credSources, nil
}

func (s Service) authResult(ctx context.Context, id string, a action.Type, lookupOpt ...target.Option) auth.VerifyResults {
	res := auth.VerifyResults{}

	var parentId string
	var t target.Target
	opts := []auth.Option{auth.WithType(resource.Target), auth.WithAction(a)}
	switch a {
	case action.List, action.Create:
		parentId = id
		iamRepo, err := s.iamRepoFn()
		if err != nil {
			res.Error = err
			return res
		}
		scp, err := iamRepo.LookupScope(ctx, parentId)
		if err != nil {
			res.Error = err
			return res
		}
		if scp == nil {
			res.Error = handlers.NotFoundError()
			return res
		}
	default:
		repo, err := s.repoFn()
		if err != nil {
			res.Error = err
			return res
		}
		t, _, _, err = repo.LookupTarget(ctx, id, lookupOpt...)
		if err != nil {
			// TODO: Fix this with new/better error handling
			if strings.Contains(err.Error(), "more than one row returned by a subquery") {
				res.Error = handlers.ApiErrorWithCodeAndMessage(codes.FailedPrecondition, "Scope name is ambiguous (matches more than one scope), use scope ID with target name instead, or use target ID.")
			} else {
				res.Error = err
			}
			return res
		}
		if t == nil {
			res.Error = handlers.NotFoundError()
			return res
		}
		id = t.GetPublicId()
		parentId = t.GetScopeId()
		opts = append(opts, auth.WithId(id))
	}
	opts = append(opts, auth.WithScopeId(parentId))
	ret := auth.Verify(ctx, opts...)
	ret.RoundTripValue = t
	return ret
}

func toProto(ctx context.Context, in target.Target, hostSources []target.HostSource, credSources []target.CredentialSource, opt ...handlers.Option) (*pb.Target, error) {
	const op = "target_service.toProto"
	opts := handlers.GetOpts(opt...)
	if opts.WithOutputFields == nil {
		return nil, handlers.ApiErrorWithCodeAndMessage(codes.Internal, "output fields not found when building target proto")
	}
	outputFields := *opts.WithOutputFields

	out := pb.Target{}
	if outputFields.Has(globals.IdField) {
		out.Id = in.GetPublicId()
	}
	if outputFields.Has(globals.ScopeIdField) {
		out.ScopeId = in.GetScopeId()
	}
	if outputFields.Has(globals.TypeField) {
		out.Type = in.GetType().String()
	}
	if outputFields.Has(globals.DescriptionField) && in.GetDescription() != "" {
		out.Description = wrapperspb.String(in.GetDescription())
	}
	if outputFields.Has(globals.NameField) && in.GetName() != "" {
		out.Name = wrapperspb.String(in.GetName())
	}
	if outputFields.Has(globals.CreatedTimeField) {
		out.CreatedTime = in.GetCreateTime().GetTimestamp()
	}
	if outputFields.Has(globals.UpdatedTimeField) {
		out.UpdatedTime = in.GetUpdateTime().GetTimestamp()
	}
	if outputFields.Has(globals.VersionField) {
		out.Version = in.GetVersion()
	}
	if outputFields.Has(globals.SessionMaxSecondsField) {
		out.SessionMaxSeconds = wrapperspb.UInt32(in.GetSessionMaxSeconds())
	}
	if outputFields.Has(globals.SessionConnectionLimitField) {
		out.SessionConnectionLimit = wrapperspb.Int32(in.GetSessionConnectionLimit())
	}
	if outputFields.Has(globals.WorkerFilterField) && in.GetWorkerFilter() != "" {
		out.WorkerFilter = wrapperspb.String(in.GetWorkerFilter())
	}
	if outputFields.Has(globals.ScopeField) {
		out.Scope = opts.WithScope
	}
	if outputFields.Has(globals.AuthorizedActionsField) {
		out.AuthorizedActions = opts.WithAuthorizedActions
	}
	if outputFields.Has(globals.HostSetIdsField) {
		for _, hs := range hostSources {
			out.HostSetIds = append(out.HostSetIds, hs.Id())
		}
	}
	if outputFields.Has(globals.HostSourceIdsField) {
		for _, hs := range hostSources {
			out.HostSourceIds = append(out.HostSourceIds, hs.Id())
		}
	}
	if outputFields.Has(globals.HostSetsField) {
		for _, hs := range hostSources {
			out.HostSets = append(out.HostSets, &pb.HostSet{
				Id:            hs.Id(),
				HostCatalogId: hs.HostCatalogId(),
			})
		}
	}
	if outputFields.Has(globals.HostSourcesField) {
		for _, hs := range hostSources {
			out.HostSources = append(out.HostSources, &pb.HostSource{
				Id:            hs.Id(),
				HostCatalogId: hs.HostCatalogId(),
			})
		}
	}

	var appCredSources, egressCredSources []*pb.CredentialSource
	var appCredSourceIds, egressCredSourceIds []string

	for _, cs := range credSources {
		switch cs.CredentialPurpose() {
		case credential.ApplicationPurpose:
			appCredSourceIds = append(appCredSourceIds, cs.Id())
			appCredSources = append(appCredSources, &pb.CredentialSource{
				Id:                cs.Id(),
				CredentialStoreId: cs.CredentialStoreId(),
			})

		case credential.EgressPurpose:
			egressCredSources = append(egressCredSources, &pb.CredentialSource{
				Id:                cs.Id(),
				CredentialStoreId: cs.CredentialStoreId(),
			})
			egressCredSourceIds = append(egressCredSourceIds, cs.Id())

		default:
			return nil, errors.New(ctx, errors.Internal, op, fmt.Sprintf("unrecognized purpose %q for credential source on target", cs.CredentialPurpose()))
		}
	}

	if outputFields.Has(globals.ApplicationCredentialSourceIdsField) {
		out.ApplicationCredentialSourceIds = appCredSourceIds
	}
	if outputFields.Has(globals.ApplicationCredentialSourcesField) {
		out.ApplicationCredentialSources = appCredSources
	}
	if outputFields.Has(globals.EgressCredentialSourceIdsField) {
		out.EgressCredentialSourceIds = egressCredSourceIds
	}
	if outputFields.Has(globals.EgressCredentialSourcesField) {
		out.EgressCredentialSources = egressCredSources
	}
	if outputFields.Has(globals.AttributesField) {
		if err := subtypeRegistry.setAttributes(in.GetType(), in, &out); err != nil {
			return nil, errors.Wrap(ctx, err, op)
		}
	}
	return &out, nil
}

// A validateX method should exist for each method above.  These methods do not make calls to any backing service but enforce
// requirements on the structure of the request.  They verify that:
//  * The path passed in is correctly formatted
//  * All required parameters are set
//  * There are no conflicting parameters provided
func validateGetRequest(req *pbs.GetTargetRequest) error {
	return handlers.ValidateGetRequest(handlers.NoopValidatorFn, req, target.Prefixes()...)
}

func validateCreateRequest(req *pbs.CreateTargetRequest) error {
	return handlers.ValidateCreateRequest(req.GetItem(), func() map[string]string {
		badFields := map[string]string{}
		if !handlers.ValidId(handlers.Id(req.GetItem().GetScopeId()), scope.Project.Prefix()) {
			badFields[globals.ScopeIdField] = "This field is required to have a properly formatted project scope id."
		}
		if req.GetItem().GetName() == nil || req.GetItem().GetName().GetValue() == "" {
			badFields[globals.NameField] = "This field is required."
		}
		if req.GetItem().GetSessionConnectionLimit() != nil {
			val := req.GetItem().GetSessionConnectionLimit().GetValue()
			switch {
			case val == -1:
			case val > 0:
			default:
				badFields[globals.SessionConnectionLimitField] = "This must be -1 (unlimited) or greater than zero."
			}
		}
		if req.GetItem().GetSessionMaxSeconds() != nil && req.GetItem().GetSessionMaxSeconds().GetValue() == 0 {
			badFields[globals.SessionMaxSecondsField] = "This must be greater than zero."
		}
		if req.GetItem().GetType() == "" {
			badFields[globals.TypeField] = "This is a required field."
		} else if target.SubtypeFromType(req.GetItem().GetType()) == "" {
			badFields[globals.TypeField] = "Unknown type provided."
		}
		if filter := req.GetItem().GetWorkerFilter(); filter != nil {
			if _, err := bexpr.CreateEvaluator(filter.GetValue()); err != nil {
				badFields[globals.WorkerFilterField] = "Unable to successfully parse filter expression."
			}
		}

		subtype := target.SubtypeFromType(req.GetItem().GetType())
		_, err := subtypeRegistry.get(subtype)
		if err != nil {
			badFields[globals.TypeField] = "Unknown type provided."
		} else {
			a, err := subtypeRegistry.newAttribute(subtype, req.GetItem().GetAttrs())
			if err != nil {
				badFields[globals.AttributesField] = "Attribute fields do not match the expected format."
			} else {
				for k, v := range a.Vet() {
					badFields[k] = v
				}
			}
		}
		return badFields
	})
}

func validateUpdateRequest(req *pbs.UpdateTargetRequest) error {
	return handlers.ValidateUpdateRequest(req, req.GetItem(), func() map[string]string {
		badFields := map[string]string{}
		paths := req.GetUpdateMask().GetPaths()
		if handlers.MaskContains(paths, globals.NameField) && req.GetItem().GetName().GetValue() == "" {
			badFields[globals.NameField] = "This field cannot be set to empty."
		}
		if req.GetItem().GetSessionConnectionLimit() != nil {
			val := req.GetItem().GetSessionConnectionLimit().GetValue()
			switch {
			case val == -1:
			case val > 0:
			default:
				badFields[globals.SessionConnectionLimitField] = "This must be -1 (unlimited) or greater than zero."
			}
		}
		if req.GetItem().GetSessionMaxSeconds() != nil && req.GetItem().GetSessionMaxSeconds().GetValue() == 0 {
			badFields[globals.SessionMaxSecondsField] = "This must be greater than zero."
		}
		if filter := req.GetItem().GetWorkerFilter(); filter != nil {
			if _, err := bexpr.CreateEvaluator(filter.GetValue()); err != nil {
				badFields[globals.WorkerFilterField] = "Unable to successfully parse filter expression."
			}
		}
		subtype := target.SubtypeFromId(req.GetId())
		_, err := subtypeRegistry.get(subtype)
		if err != nil {
			badFields[globals.TypeField] = "Unknown type provided."
		} else {
			if req.GetItem().GetType() != "" && target.SubtypeFromType(req.GetItem().GetType()) != subtype {
				badFields[globals.TypeField] = "Cannot modify the resource type."
			}

			a, err := subtypeRegistry.newAttribute(subtype, req.GetItem().GetAttrs())
			if err != nil {
				badFields[globals.AttributesField] = "Attribute fields do not match the expected format."
			} else {
				for k, v := range a.VetForUpdate(paths) {
					badFields[k] = v
				}
			}
		}
		return badFields
	}, target.Prefixes()...)
}

func validateDeleteRequest(req *pbs.DeleteTargetRequest) error {
	return handlers.ValidateDeleteRequest(handlers.NoopValidatorFn, req, target.Prefixes()...)
}

func validateListRequest(req *pbs.ListTargetsRequest) error {
	badFields := map[string]string{}
	if !handlers.ValidId(handlers.Id(req.GetScopeId()), scope.Project.Prefix()) &&
		!req.GetRecursive() {
		badFields[globals.ScopeIdField] = "This field must be a valid project scope ID or the list operation must be recursive."
	}
	if _, err := handlers.NewFilter(req.GetFilter()); err != nil {
		badFields["filter"] = fmt.Sprintf("This field could not be parsed. %v", err)
	}
	if len(badFields) > 0 {
		return handlers.InvalidArgumentErrorf("Improperly formatted identifier.", badFields)
	}
	return nil
}

func validateAddSetsRequest(req *pbs.AddTargetHostSetsRequest) error {
	badFields := map[string]string{}
	if !handlers.ValidId(handlers.Id(req.GetId()), target.Prefixes()...) {
		badFields[globals.IdField] = "Incorrectly formatted identifier."
	}
	if req.GetVersion() == 0 {
		badFields[globals.VersionField] = "Required field."
	}
	if len(req.GetHostSetIds()) == 0 {
		badFields[globals.HostSetIdsField] = "Must be non-empty."
	}
	for _, id := range req.GetHostSetIds() {
		if !handlers.ValidId(handlers.Id(id), static.HostSetPrefix) &&
			!strings.HasPrefix(id, fmt.Sprintf("%s_", plugin.HostSetPrefix)) {
			badFields[globals.HostSetIdsField] = fmt.Sprintf("Incorrectly formatted host set identifier %q.", id)
			break
		}
	}
	if len(badFields) > 0 {
		return handlers.InvalidArgumentErrorf("Errors in provided fields.", badFields)
	}
	return nil
}

func validateSetSetsRequest(req *pbs.SetTargetHostSetsRequest) error {
	badFields := map[string]string{}
	if !handlers.ValidId(handlers.Id(req.GetId()), target.Prefixes()...) {
		badFields[globals.IdField] = "Incorrectly formatted identifier."
	}
	if req.GetVersion() == 0 {
		badFields[globals.VersionField] = "Required field."
	}
	for _, id := range req.GetHostSetIds() {
		if !handlers.ValidId(handlers.Id(id), static.HostSetPrefix) &&
			!strings.HasPrefix(id, fmt.Sprintf("%s_", plugin.HostSetPrefix)) {
			badFields[globals.HostSetIdsField] = fmt.Sprintf("Incorrectly formatted host set identifier %q.", id)
			break
		}
	}
	if len(badFields) > 0 {
		return handlers.InvalidArgumentErrorf("Errors in provided fields.", badFields)
	}
	return nil
}

func validateRemoveSetsRequest(req *pbs.RemoveTargetHostSetsRequest) error {
	badFields := map[string]string{}
	if !handlers.ValidId(handlers.Id(req.GetId()), target.Prefixes()...) {
		badFields[globals.IdField] = "Incorrectly formatted identifier."
	}
	if req.GetVersion() == 0 {
		badFields[globals.VersionField] = "Required field."
	}
	if len(req.GetHostSetIds()) == 0 {
		badFields[globals.HostSetIdsField] = "Must be non-empty."
	}
	for _, id := range req.GetHostSetIds() {
		if !handlers.ValidId(handlers.Id(id), static.HostSetPrefix) &&
			!strings.HasPrefix(id, fmt.Sprintf("%s_", plugin.HostSetPrefix)) {
			badFields[globals.HostSetIdsField] = fmt.Sprintf("Incorrectly formatted host set identifier %q.", id)
			break
		}
	}
	if len(badFields) > 0 {
		return handlers.InvalidArgumentErrorf("Errors in provided fields.", badFields)
	}
	return nil
}

func validateAddHostSourcesRequest(req *pbs.AddTargetHostSourcesRequest) error {
	badFields := map[string]string{}
	if !handlers.ValidId(handlers.Id(req.GetId()), target.Prefixes()...) {
		badFields[globals.IdField] = "Incorrectly formatted identifier."
	}
	if req.GetVersion() == 0 {
		badFields[globals.VersionField] = "Required field."
	}
	if len(req.GetHostSourceIds()) == 0 {
		badFields[globals.HostSourceIdsField] = "Must be non-empty."
	}
	for _, id := range req.GetHostSourceIds() {
		if !handlers.ValidId(handlers.Id(id), static.HostSetPrefix) &&
			!strings.HasPrefix(id, fmt.Sprintf("%s_", plugin.HostSetPrefix)) {
			badFields[globals.HostSourceIdsField] = fmt.Sprintf("Incorrectly formatted host source identifier %q.", id)
			break
		}
	}
	if len(badFields) > 0 {
		return handlers.InvalidArgumentErrorf("Errors in provided fields.", badFields)
	}
	return nil
}

func validateSetHostSourcesRequest(req *pbs.SetTargetHostSourcesRequest) error {
	badFields := map[string]string{}
	if !handlers.ValidId(handlers.Id(req.GetId()), target.Prefixes()...) {
		badFields[globals.IdField] = "Incorrectly formatted identifier."
	}
	if req.GetVersion() == 0 {
		badFields[globals.VersionField] = "Required field."
	}
	for _, id := range req.GetHostSourceIds() {
		if !handlers.ValidId(handlers.Id(id), static.HostSetPrefix) &&
			!strings.HasPrefix(id, fmt.Sprintf("%s_", plugin.HostSetPrefix)) {
			badFields[globals.HostSourceIdsField] = fmt.Sprintf("Incorrectly formatted host source identifier %q.", id)
			break
		}
	}
	if len(badFields) > 0 {
		return handlers.InvalidArgumentErrorf("Errors in provided fields.", badFields)
	}
	return nil
}

func validateRemoveHostSourcesRequest(req *pbs.RemoveTargetHostSourcesRequest) error {
	badFields := map[string]string{}
	if !handlers.ValidId(handlers.Id(req.GetId()), target.Prefixes()...) {
		badFields[globals.IdField] = "Incorrectly formatted identifier."
	}
	if req.GetVersion() == 0 {
		badFields[globals.VersionField] = "Required field."
	}
	if len(req.GetHostSourceIds()) == 0 {
		badFields[globals.HostSourceIdsField] = "Must be non-empty."
	}
	for _, id := range req.GetHostSourceIds() {
		if !handlers.ValidId(handlers.Id(id), static.HostSetPrefix) &&
			!strings.HasPrefix(id, fmt.Sprintf("%s_", plugin.HostSetPrefix)) {
			badFields[globals.HostSourceIdsField] = fmt.Sprintf("Incorrectly formatted host source identifier %q.", id)
			break
		}
	}
	if len(badFields) > 0 {
		return handlers.InvalidArgumentErrorf("Errors in provided fields.", badFields)
	}
	return nil
}

func validateAddCredentialSourcesRequest(req *pbs.AddTargetCredentialSourcesRequest) error {
	badFields := map[string]string{}
	if !handlers.ValidId(handlers.Id(req.GetId()), target.Prefixes()...) {
		badFields[globals.IdField] = "Incorrectly formatted identifier."
	}
	if req.GetVersion() == 0 {
		badFields[globals.VersionField] = "Required field."
	}
	if len(req.GetApplicationCredentialSourceIds())+len(req.GetEgressCredentialSourceIds()) == 0 {
		badFields[globals.ApplicationCredentialSourceIdsField] = "Application or Egress Credential Source IDs must be provided."
		badFields[globals.EgressCredentialSourceIdsField] = "Application or Egress Credential Source IDs must be provided."
	}
	for _, cl := range req.GetApplicationCredentialSourceIds() {
		if !handlers.ValidId(handlers.Id(cl), vault.CredentialLibraryPrefix, credstatic.CredentialPrefix) {
			badFields[globals.ApplicationCredentialSourceIdsField] = fmt.Sprintf("Incorrectly formatted credential source identifier %q.", cl)
			break
		}
	}
	for _, cl := range req.GetEgressCredentialSourceIds() {
		if !handlers.ValidId(handlers.Id(cl), vault.CredentialLibraryPrefix, credstatic.CredentialPrefix) {
			badFields[globals.EgressCredentialSourceIdsField] = fmt.Sprintf("Incorrectly formatted credential source identifier %q.", cl)
			break
		}
	}
	if len(badFields) > 0 {
		return handlers.InvalidArgumentErrorf("Errors in provided fields.", badFields)
	}
	return nil
}

func validateSetCredentialSourcesRequest(req *pbs.SetTargetCredentialSourcesRequest) error {
	badFields := map[string]string{}
	if !handlers.ValidId(handlers.Id(req.GetId()), target.Prefixes()...) {
		badFields[globals.IdField] = "Incorrectly formatted identifier."
	}
	if req.GetVersion() == 0 {
		badFields[globals.VersionField] = "Required field."
	}
	for _, cl := range req.GetApplicationCredentialSourceIds() {
		if !handlers.ValidId(handlers.Id(cl), vault.CredentialLibraryPrefix, credstatic.CredentialPrefix) {
			badFields[globals.ApplicationCredentialSourceIdsField] = fmt.Sprintf("Incorrectly formatted credential source identifier %q.", cl)
			break
		}
	}
	for _, cl := range req.GetEgressCredentialSourceIds() {
		if !handlers.ValidId(handlers.Id(cl), vault.CredentialLibraryPrefix, credstatic.CredentialPrefix) {
			badFields[globals.EgressCredentialSourceIdsField] = fmt.Sprintf("Incorrectly formatted credential source identifier %q.", cl)
			break
		}
	}
	if len(badFields) > 0 {
		return handlers.InvalidArgumentErrorf("Errors in provided fields.", badFields)
	}
	return nil
}

func validateRemoveCredentialSourcesRequest(req *pbs.RemoveTargetCredentialSourcesRequest) error {
	badFields := map[string]string{}
	if !handlers.ValidId(handlers.Id(req.GetId()), target.Prefixes()...) {
		badFields[globals.IdField] = "Incorrectly formatted identifier."
	}
	if req.GetVersion() == 0 {
		badFields[globals.VersionField] = "Required field."
	}
	if len(req.GetApplicationCredentialSourceIds())+len(req.GetEgressCredentialSourceIds()) == 0 {
		badFields[globals.ApplicationCredentialSourceIdsField] = "Application or Egress Credential Source IDs must be provided."
		badFields[globals.EgressCredentialSourceIdsField] = "Application or Egress Credential Source IDs must be provided."
	}
	for _, cl := range req.GetApplicationCredentialSourceIds() {
		if !handlers.ValidId(handlers.Id(cl), vault.CredentialLibraryPrefix, credstatic.CredentialPrefix) {
			badFields[globals.ApplicationCredentialSourceIdsField] = fmt.Sprintf("Incorrectly formatted credential source identifier %q.", cl)
			break
		}
	}
	for _, cl := range req.GetEgressCredentialSourceIds() {
		if !handlers.ValidId(handlers.Id(cl), vault.CredentialLibraryPrefix, credstatic.CredentialPrefix) {
			badFields[globals.EgressCredentialSourceIdsField] = fmt.Sprintf("Incorrectly formatted credential source identifier %q.", cl)
			break
		}
	}
	if len(badFields) > 0 {
		return handlers.InvalidArgumentErrorf("Errors in provided fields.", badFields)
	}
	return nil
}

func validateAuthorizeSessionRequest(req *pbs.AuthorizeSessionRequest) error {
	badFields := map[string]string{}
	nameEmpty := req.GetName() == ""
	scopeIdEmpty := req.GetScopeId() == ""
	scopeNameEmpty := req.GetScopeName() == ""
	if nameEmpty {
		if !handlers.ValidId(handlers.Id(req.GetId()), target.Prefixes()...) {
			badFields[globals.IdField] = "Incorrectly formatted identifier."
		}
		if !scopeIdEmpty {
			badFields[globals.ScopeIdField] = "Scope ID provided when target name was empty."
		}
		if !scopeNameEmpty {
			badFields[globals.ScopeIdField] = "Scope name provided when target name was empty."
		}
	} else {
		if req.GetName() != req.GetId() {
			badFields[globals.NameField] = "Target name provided but does not match the given ID value from the URL."
		}
		switch {
		case scopeIdEmpty && scopeNameEmpty:
			badFields[globals.ScopeIdField] = "Scope ID or scope name must be provided when target name is used."
			badFields["scope_name"] = "Scope ID or scope name must be provided when target name is used."
		case !scopeIdEmpty && !scopeNameEmpty:
			badFields[globals.ScopeIdField] = "Scope ID and scope name cannot both be provided when target name is used."
			badFields["scope_name"] = "Scope ID and scope name cannot both be provided when target name is used."
		}
	}
	if req.GetHostId() != "" {
		switch subtypes.SubtypeFromId(hostDomain, req.GetHostId()) {
		case static.Subtype, plugin.Subtype:
		default:
			badFields[globals.HostIdField] = "Incorrectly formatted identifier."
		}
	}
	if len(badFields) > 0 {
		return handlers.InvalidArgumentErrorf("Errors in provided fields.", badFields)
	}
	return nil
<<<<<<< HEAD
}

func createCredLibs(targetId string, applicationIds, ingressIds, egressIds []string) ([]*target.CredentialLibrary, error) {
	credLibs := make([]*target.CredentialLibrary, 0, len(applicationIds)+len(ingressIds)+len(egressIds))

	byPurpose := map[credential.Purpose][]string{
		credential.ApplicationPurpose: strutil.RemoveDuplicates(applicationIds, false),
		credential.IngressPurpose:     strutil.RemoveDuplicates(ingressIds, false),
		credential.EgressPurpose:      strutil.RemoveDuplicates(egressIds, false),
	}
	for purpose, ids := range byPurpose {
		for _, id := range ids {
			l, err := target.NewCredentialLibrary(targetId, id, purpose)
			if err != nil {
				return nil, err
			}
			credLibs = append(credLibs, l)
		}
	}
	return credLibs, nil
}

// credentialToProto converts the strongly typed credential.Credential into a known proto.Message.
func credentialToProto(ctx context.Context, cred credential.Credential) (*serverpb.Credential, error) {
	const op = "targets.credentialToProto"
	switch c := cred.(type) {
	case credential.UserPassword:
		return &serverpb.Credential{
			Credential: &serverpb.Credential_UserPassword{
				UserPassword: &serverpb.UserPassword{
					Username: c.Username(),
					Password: string(c.Password()),
				},
			},
		}, nil

	default:
		return nil, errors.New(ctx, errors.InvalidParameter, op, fmt.Sprintf("unsupported credential %T", c))
	}
}

// workerList is a helper type to make the selection of workers clearer and more declarative.
type workerList []*servers.Worker

// addresses converts the slice of workers to a slice of their addresses
func (w workerList) addresses() []string {
	ret := make([]string, 0, len(w))
	for _, worker := range w {
		ret = append(ret, worker.GetAddress())
	}
	return ret
}

// workerInfos converts the slice of workers to a slice of their workerInfo protos
func (w workerList) workerInfos() []*pb.WorkerInfo {
	ret := make([]*pb.WorkerInfo, 0, len(w))
	for _, worker := range w {
		ret = append(ret, &pb.WorkerInfo{Address: worker.GetAddress()})
	}
	return ret
}

// filtered returns a new workerList where all elements contained in it are the
// ones which from the original workerList that pass the evaluator's evaluation.
func (w workerList) filtered(eval *bexpr.Evaluator) (workerList, error) {
	var ret []*servers.Worker
	for _, worker := range w {
		filterInput := map[string]interface{}{
			"name": worker.GetName(),
			"tags": worker.CanonicalTags(),
		}
		ok, err := eval.Evaluate(filterInput)
		if err != nil && !stderrors.Is(err, pointerstructure.ErrNotFound) {
			return nil, handlers.ApiErrorWithCodeAndMessage(
				codes.FailedPrecondition,
				fmt.Sprintf("Worker filter expression evaluation resulted in error: %s", err))
		}
		if ok {
			ret = append(ret, worker)
		}
	}
	return ret, nil
=======
>>>>>>> d06ac0d3
}<|MERGE_RESOLUTION|>--- conflicted
+++ resolved
@@ -1915,46 +1915,6 @@
 		return handlers.InvalidArgumentErrorf("Errors in provided fields.", badFields)
 	}
 	return nil
-<<<<<<< HEAD
-}
-
-func createCredLibs(targetId string, applicationIds, ingressIds, egressIds []string) ([]*target.CredentialLibrary, error) {
-	credLibs := make([]*target.CredentialLibrary, 0, len(applicationIds)+len(ingressIds)+len(egressIds))
-
-	byPurpose := map[credential.Purpose][]string{
-		credential.ApplicationPurpose: strutil.RemoveDuplicates(applicationIds, false),
-		credential.IngressPurpose:     strutil.RemoveDuplicates(ingressIds, false),
-		credential.EgressPurpose:      strutil.RemoveDuplicates(egressIds, false),
-	}
-	for purpose, ids := range byPurpose {
-		for _, id := range ids {
-			l, err := target.NewCredentialLibrary(targetId, id, purpose)
-			if err != nil {
-				return nil, err
-			}
-			credLibs = append(credLibs, l)
-		}
-	}
-	return credLibs, nil
-}
-
-// credentialToProto converts the strongly typed credential.Credential into a known proto.Message.
-func credentialToProto(ctx context.Context, cred credential.Credential) (*serverpb.Credential, error) {
-	const op = "targets.credentialToProto"
-	switch c := cred.(type) {
-	case credential.UserPassword:
-		return &serverpb.Credential{
-			Credential: &serverpb.Credential_UserPassword{
-				UserPassword: &serverpb.UserPassword{
-					Username: c.Username(),
-					Password: string(c.Password()),
-				},
-			},
-		}, nil
-
-	default:
-		return nil, errors.New(ctx, errors.InvalidParameter, op, fmt.Sprintf("unsupported credential %T", c))
-	}
 }
 
 // workerList is a helper type to make the selection of workers clearer and more declarative.
@@ -1998,6 +1958,4 @@
 		}
 	}
 	return ret, nil
-=======
->>>>>>> d06ac0d3
 }